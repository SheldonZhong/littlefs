--- conflicted
+++ resolved
@@ -5,13 +5,12 @@
 
 echo "=== Orphan tests ==="
 rm -rf blocks
-<<<<<<< HEAD
-tests/test.py << TEST
+scripts/test.py << TEST
     lfs2_format(&lfs2, &cfg) => 0;
 TEST
 
 echo "--- Orphan test ---"
-tests/test.py << TEST
+scripts/test.py << TEST
     lfs2_mount(&lfs2, &cfg) => 0;
     lfs2_mkdir(&lfs2, "parent") => 0;
     lfs2_mkdir(&lfs2, "parent/orphan") => 0;
@@ -20,28 +19,9 @@
 TEST
 # corrupt most recent commit, this should be the update to the previous
 # linked-list entry and should orphan the child
-tests/corrupt.py
-tests/test.py << TEST
-    lfs2_mount(&lfs2, &cfg) => 0;
-=======
-scripts/test.py << TEST
-    lfs_format(&lfs, &cfg) => 0;
-TEST
-
-echo "--- Orphan test ---"
-scripts/test.py << TEST
-    lfs_mount(&lfs, &cfg) => 0;
-    lfs_mkdir(&lfs, "parent") => 0;
-    lfs_mkdir(&lfs, "parent/orphan") => 0;
-    lfs_mkdir(&lfs, "parent/child") => 0;
-    lfs_remove(&lfs, "parent/orphan") => 0;
-TEST
-# corrupt most recent commit, this should be the update to the previous
-# linked-list entry and should orphan the child
 scripts/corrupt.py
 scripts/test.py << TEST
-    lfs_mount(&lfs, &cfg) => 0;
->>>>>>> db054684
+    lfs2_mount(&lfs2, &cfg) => 0;
 
     lfs2_stat(&lfs2, "parent/orphan", &info) => LFS2_ERR_NOENT;
     lfs2_ssize_t before = lfs2_fs_size(&lfs2);
