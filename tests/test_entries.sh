#!/bin/bash
set -eu
export TEST_FILE=$0
trap 'export TEST_LINE=$LINENO' DEBUG

echo "=== Entry tests ==="

# Note: These tests are intended for 512 byte inline size at different
# inline sizes they should still pass, but won't be testing anything

rm -rf blocks
function read_file {
cat << TEST

    size = $2;
<<<<<<< HEAD
    lfs2_file_open(&lfs2, &file[0], "$1", LFS2_O_RDONLY) => 0;
    lfs2_file_read(&lfs2, &file[0], rbuffer, size) => size;
    memcmp(rbuffer, wbuffer, size) => 0;
    lfs2_file_close(&lfs2, &file[0]) => 0;
=======
    lfs_file_open(&lfs, &file, "$1", LFS_O_RDONLY) => 0;
    lfs_file_read(&lfs, &file, rbuffer, size) => size;
    memcmp(rbuffer, wbuffer, size) => 0;
    lfs_file_close(&lfs, &file) => 0;
>>>>>>> db054684
TEST
}

function write_file {
cat << TEST

    size = $2;
<<<<<<< HEAD
    lfs2_file_open(&lfs2, &file[0], "$1",
            LFS2_O_WRONLY | LFS2_O_CREAT | LFS2_O_TRUNC) => 0;
    memset(wbuffer, 'c', size);
    lfs2_file_write(&lfs2, &file[0], wbuffer, size) => size;
    lfs2_file_close(&lfs2, &file[0]) => 0;
=======
    lfs_file_open(&lfs, &file, "$1",
            LFS_O_WRONLY | LFS_O_CREAT | LFS_O_TRUNC) => 0;
    memset(wbuffer, 'c', size);
    lfs_file_write(&lfs, &file, wbuffer, size) => size;
    lfs_file_close(&lfs, &file) => 0;
>>>>>>> db054684
TEST
}

echo "--- Entry grow test ---"
<<<<<<< HEAD
tests/test.py << TEST
    lfs2_format(&lfs2, &cfg) => 0;

    lfs2_mount(&lfs2, &cfg) => 0;
=======
scripts/test.py << TEST
    lfs_format(&lfs, &cfg) => 0;

    uint8_t wbuffer[1024];
    uint8_t rbuffer[1024];
    lfs_size_t size;

    lfs_mount(&lfs, &cfg) => 0;
>>>>>>> db054684
    $(write_file "hi0" 20)
    $(write_file "hi1" 20)
    $(write_file "hi2" 20)
    $(write_file "hi3" 20)

    $(read_file "hi1" 20)
    $(write_file "hi1" 200)

    $(read_file "hi0" 20)
    $(read_file "hi1" 200)
    $(read_file "hi2" 20)
    $(read_file "hi3" 20)
    lfs2_unmount(&lfs2) => 0;
TEST

echo "--- Entry shrink test ---"
<<<<<<< HEAD
tests/test.py << TEST
    lfs2_format(&lfs2, &cfg) => 0;

    lfs2_mount(&lfs2, &cfg) => 0;
=======
scripts/test.py << TEST
    lfs_format(&lfs, &cfg) => 0;

    uint8_t wbuffer[1024];
    uint8_t rbuffer[1024];
    lfs_size_t size;

    lfs_mount(&lfs, &cfg) => 0;
>>>>>>> db054684
    $(write_file "hi0" 20)
    $(write_file "hi1" 200)
    $(write_file "hi2" 20)
    $(write_file "hi3" 20)

    $(read_file "hi1" 200)
    $(write_file "hi1" 20)

    $(read_file "hi0" 20)
    $(read_file "hi1" 20)
    $(read_file "hi2" 20)
    $(read_file "hi3" 20)
    lfs2_unmount(&lfs2) => 0;
TEST

echo "--- Entry spill test ---"
<<<<<<< HEAD
tests/test.py << TEST
    lfs2_format(&lfs2, &cfg) => 0;

    lfs2_mount(&lfs2, &cfg) => 0;
=======
scripts/test.py << TEST
    lfs_format(&lfs, &cfg) => 0;

    uint8_t wbuffer[1024];
    uint8_t rbuffer[1024];
    lfs_size_t size;

    lfs_mount(&lfs, &cfg) => 0;
>>>>>>> db054684
    $(write_file "hi0" 200)
    $(write_file "hi1" 200)
    $(write_file "hi2" 200)
    $(write_file "hi3" 200)

    $(read_file "hi0" 200)
    $(read_file "hi1" 200)
    $(read_file "hi2" 200)
    $(read_file "hi3" 200)
    lfs2_unmount(&lfs2) => 0;
TEST

echo "--- Entry push spill test ---"
<<<<<<< HEAD
tests/test.py << TEST
    lfs2_format(&lfs2, &cfg) => 0;

    lfs2_mount(&lfs2, &cfg) => 0;
=======
scripts/test.py << TEST
    lfs_format(&lfs, &cfg) => 0;

    uint8_t wbuffer[1024];
    uint8_t rbuffer[1024];
    lfs_size_t size;

    lfs_mount(&lfs, &cfg) => 0;
>>>>>>> db054684
    $(write_file "hi0" 200)
    $(write_file "hi1" 20)
    $(write_file "hi2" 200)
    $(write_file "hi3" 200)

    $(read_file "hi1" 20)
    $(write_file "hi1" 200)

    $(read_file "hi0" 200)
    $(read_file "hi1" 200)
    $(read_file "hi2" 200)
    $(read_file "hi3" 200)
    lfs2_unmount(&lfs2) => 0;
TEST

echo "--- Entry push spill two test ---"
<<<<<<< HEAD
tests/test.py << TEST
    lfs2_format(&lfs2, &cfg) => 0;

    lfs2_mount(&lfs2, &cfg) => 0;
=======
scripts/test.py << TEST
    lfs_format(&lfs, &cfg) => 0;

    uint8_t wbuffer[1024];
    uint8_t rbuffer[1024];
    lfs_size_t size;

    lfs_mount(&lfs, &cfg) => 0;
>>>>>>> db054684
    $(write_file "hi0" 200)
    $(write_file "hi1" 20)
    $(write_file "hi2" 200)
    $(write_file "hi3" 200)
    $(write_file "hi4" 200)

    $(read_file "hi1" 20)
    $(write_file "hi1" 200)

    $(read_file "hi0" 200)
    $(read_file "hi1" 200)
    $(read_file "hi2" 200)
    $(read_file "hi3" 200)
    $(read_file "hi4" 200)
    lfs2_unmount(&lfs2) => 0;
TEST

echo "--- Entry drop test ---"
<<<<<<< HEAD
tests/test.py << TEST
    lfs2_format(&lfs2, &cfg) => 0;

    lfs2_mount(&lfs2, &cfg) => 0;
=======
scripts/test.py << TEST
    lfs_format(&lfs, &cfg) => 0;

    uint8_t wbuffer[1024];
    uint8_t rbuffer[1024];
    lfs_size_t size;

    lfs_mount(&lfs, &cfg) => 0;
>>>>>>> db054684
    $(write_file "hi0" 200)
    $(write_file "hi1" 200)
    $(write_file "hi2" 200)
    $(write_file "hi3" 200)

    lfs2_remove(&lfs2, "hi1") => 0;
    lfs2_stat(&lfs2, "hi1", &info) => LFS2_ERR_NOENT;
    $(read_file "hi0" 200)
    $(read_file "hi2" 200)
    $(read_file "hi3" 200)

    lfs2_remove(&lfs2, "hi2") => 0;
    lfs2_stat(&lfs2, "hi2", &info) => LFS2_ERR_NOENT;
    $(read_file "hi0" 200)
    $(read_file "hi3" 200)

    lfs2_remove(&lfs2, "hi3") => 0;
    lfs2_stat(&lfs2, "hi3", &info) => LFS2_ERR_NOENT;
    $(read_file "hi0" 200)

    lfs2_remove(&lfs2, "hi0") => 0;
    lfs2_stat(&lfs2, "hi0", &info) => LFS2_ERR_NOENT;
    lfs2_unmount(&lfs2) => 0;
TEST

echo "--- Create too big ---"
<<<<<<< HEAD
tests/test.py << TEST
    lfs2_format(&lfs2, &cfg) => 0;

    lfs2_mount(&lfs2, &cfg) => 0;
    memset(buffer, 'm', 200);
    buffer[200] = '\0';

    size = 400;
    lfs2_file_open(&lfs2, &file[0], (char*)buffer,
            LFS2_O_WRONLY | LFS2_O_CREAT | LFS2_O_TRUNC) => 0;
    memset(wbuffer, 'c', size);
    lfs2_file_write(&lfs2, &file[0], wbuffer, size) => size;
    lfs2_file_close(&lfs2, &file[0]) => 0;

    size = 400;
    lfs2_file_open(&lfs2, &file[0], (char*)buffer, LFS2_O_RDONLY) => 0;
    lfs2_file_read(&lfs2, &file[0], rbuffer, size) => size;
    memcmp(rbuffer, wbuffer, size) => 0;
    lfs2_file_close(&lfs2, &file[0]) => 0;
    lfs2_unmount(&lfs2) => 0;
TEST

echo "--- Resize too big ---"
tests/test.py << TEST
    lfs2_format(&lfs2, &cfg) => 0;

    lfs2_mount(&lfs2, &cfg) => 0;
    memset(buffer, 'm', 200);
    buffer[200] = '\0';

    size = 40;
    lfs2_file_open(&lfs2, &file[0], (char*)buffer,
            LFS2_O_WRONLY | LFS2_O_CREAT | LFS2_O_TRUNC) => 0;
    memset(wbuffer, 'c', size);
    lfs2_file_write(&lfs2, &file[0], wbuffer, size) => size;
    lfs2_file_close(&lfs2, &file[0]) => 0;

    size = 40;
    lfs2_file_open(&lfs2, &file[0], (char*)buffer, LFS2_O_RDONLY) => 0;
    lfs2_file_read(&lfs2, &file[0], rbuffer, size) => size;
    memcmp(rbuffer, wbuffer, size) => 0;
    lfs2_file_close(&lfs2, &file[0]) => 0;

    size = 400;
    lfs2_file_open(&lfs2, &file[0], (char*)buffer,
            LFS2_O_WRONLY | LFS2_O_CREAT | LFS2_O_TRUNC) => 0;
    memset(wbuffer, 'c', size);
    lfs2_file_write(&lfs2, &file[0], wbuffer, size) => size;
    lfs2_file_close(&lfs2, &file[0]) => 0;

    size = 400;
    lfs2_file_open(&lfs2, &file[0], (char*)buffer, LFS2_O_RDONLY) => 0;
    lfs2_file_read(&lfs2, &file[0], rbuffer, size) => size;
    memcmp(rbuffer, wbuffer, size) => 0;
    lfs2_file_close(&lfs2, &file[0]) => 0;
    lfs2_unmount(&lfs2) => 0;
=======
scripts/test.py << TEST
    lfs_format(&lfs, &cfg) => 0;

    lfs_mount(&lfs, &cfg) => 0;
    memset(path, 'm', 200);
    path[200] = '\0';

    lfs_size_t size = 400;
    lfs_file_open(&lfs, &file, path,
            LFS_O_WRONLY | LFS_O_CREAT | LFS_O_TRUNC) => 0;
    uint8_t wbuffer[1024];
    memset(wbuffer, 'c', size);
    lfs_file_write(&lfs, &file, wbuffer, size) => size;
    lfs_file_close(&lfs, &file) => 0;

    size = 400;
    lfs_file_open(&lfs, &file, path, LFS_O_RDONLY) => 0;
    uint8_t rbuffer[1024];
    lfs_file_read(&lfs, &file, rbuffer, size) => size;
    memcmp(rbuffer, wbuffer, size) => 0;
    lfs_file_close(&lfs, &file) => 0;
    lfs_unmount(&lfs) => 0;
TEST

echo "--- Resize too big ---"
scripts/test.py << TEST
    lfs_format(&lfs, &cfg) => 0;

    lfs_mount(&lfs, &cfg) => 0;
    memset(path, 'm', 200);
    path[200] = '\0';

    lfs_size_t size = 40;
    lfs_file_open(&lfs, &file, path,
            LFS_O_WRONLY | LFS_O_CREAT | LFS_O_TRUNC) => 0;
    uint8_t wbuffer[1024];
    memset(wbuffer, 'c', size);
    lfs_file_write(&lfs, &file, wbuffer, size) => size;
    lfs_file_close(&lfs, &file) => 0;

    size = 40;
    lfs_file_open(&lfs, &file, path, LFS_O_RDONLY) => 0;
    uint8_t rbuffer[1024];
    lfs_file_read(&lfs, &file, rbuffer, size) => size;
    memcmp(rbuffer, wbuffer, size) => 0;
    lfs_file_close(&lfs, &file) => 0;

    size = 400;
    lfs_file_open(&lfs, &file, path,
            LFS_O_WRONLY | LFS_O_CREAT | LFS_O_TRUNC) => 0;
    memset(wbuffer, 'c', size);
    lfs_file_write(&lfs, &file, wbuffer, size) => size;
    lfs_file_close(&lfs, &file) => 0;

    size = 400;
    lfs_file_open(&lfs, &file, path, LFS_O_RDONLY) => 0;
    lfs_file_read(&lfs, &file, rbuffer, size) => size;
    memcmp(rbuffer, wbuffer, size) => 0;
    lfs_file_close(&lfs, &file) => 0;
    lfs_unmount(&lfs) => 0;
>>>>>>> db054684
TEST

scripts/results.py<|MERGE_RESOLUTION|>--- conflicted
+++ resolved
@@ -13,17 +13,10 @@
 cat << TEST
 
     size = $2;
-<<<<<<< HEAD
-    lfs2_file_open(&lfs2, &file[0], "$1", LFS2_O_RDONLY) => 0;
-    lfs2_file_read(&lfs2, &file[0], rbuffer, size) => size;
-    memcmp(rbuffer, wbuffer, size) => 0;
-    lfs2_file_close(&lfs2, &file[0]) => 0;
-=======
-    lfs_file_open(&lfs, &file, "$1", LFS_O_RDONLY) => 0;
-    lfs_file_read(&lfs, &file, rbuffer, size) => size;
-    memcmp(rbuffer, wbuffer, size) => 0;
-    lfs_file_close(&lfs, &file) => 0;
->>>>>>> db054684
+    lfs2_file_open(&lfs2, &file, "$1", LFS2_O_RDONLY) => 0;
+    lfs2_file_read(&lfs2, &file, rbuffer, size) => size;
+    memcmp(rbuffer, wbuffer, size) => 0;
+    lfs2_file_close(&lfs2, &file) => 0;
 TEST
 }
 
@@ -31,38 +24,23 @@
 cat << TEST
 
     size = $2;
-<<<<<<< HEAD
-    lfs2_file_open(&lfs2, &file[0], "$1",
-            LFS2_O_WRONLY | LFS2_O_CREAT | LFS2_O_TRUNC) => 0;
-    memset(wbuffer, 'c', size);
-    lfs2_file_write(&lfs2, &file[0], wbuffer, size) => size;
-    lfs2_file_close(&lfs2, &file[0]) => 0;
-=======
-    lfs_file_open(&lfs, &file, "$1",
-            LFS_O_WRONLY | LFS_O_CREAT | LFS_O_TRUNC) => 0;
-    memset(wbuffer, 'c', size);
-    lfs_file_write(&lfs, &file, wbuffer, size) => size;
-    lfs_file_close(&lfs, &file) => 0;
->>>>>>> db054684
+    lfs2_file_open(&lfs2, &file, "$1",
+            LFS2_O_WRONLY | LFS2_O_CREAT | LFS2_O_TRUNC) => 0;
+    memset(wbuffer, 'c', size);
+    lfs2_file_write(&lfs2, &file, wbuffer, size) => size;
+    lfs2_file_close(&lfs2, &file) => 0;
 TEST
 }
 
 echo "--- Entry grow test ---"
-<<<<<<< HEAD
-tests/test.py << TEST
-    lfs2_format(&lfs2, &cfg) => 0;
-
-    lfs2_mount(&lfs2, &cfg) => 0;
-=======
-scripts/test.py << TEST
-    lfs_format(&lfs, &cfg) => 0;
-
-    uint8_t wbuffer[1024];
-    uint8_t rbuffer[1024];
-    lfs_size_t size;
-
-    lfs_mount(&lfs, &cfg) => 0;
->>>>>>> db054684
+scripts/test.py << TEST
+    lfs2_format(&lfs2, &cfg) => 0;
+
+    uint8_t wbuffer[1024];
+    uint8_t rbuffer[1024];
+    lfs2_size_t size;
+
+    lfs2_mount(&lfs2, &cfg) => 0;
     $(write_file "hi0" 20)
     $(write_file "hi1" 20)
     $(write_file "hi2" 20)
@@ -79,21 +57,14 @@
 TEST
 
 echo "--- Entry shrink test ---"
-<<<<<<< HEAD
-tests/test.py << TEST
-    lfs2_format(&lfs2, &cfg) => 0;
-
-    lfs2_mount(&lfs2, &cfg) => 0;
-=======
-scripts/test.py << TEST
-    lfs_format(&lfs, &cfg) => 0;
-
-    uint8_t wbuffer[1024];
-    uint8_t rbuffer[1024];
-    lfs_size_t size;
-
-    lfs_mount(&lfs, &cfg) => 0;
->>>>>>> db054684
+scripts/test.py << TEST
+    lfs2_format(&lfs2, &cfg) => 0;
+
+    uint8_t wbuffer[1024];
+    uint8_t rbuffer[1024];
+    lfs2_size_t size;
+
+    lfs2_mount(&lfs2, &cfg) => 0;
     $(write_file "hi0" 20)
     $(write_file "hi1" 200)
     $(write_file "hi2" 20)
@@ -110,21 +81,14 @@
 TEST
 
 echo "--- Entry spill test ---"
-<<<<<<< HEAD
-tests/test.py << TEST
-    lfs2_format(&lfs2, &cfg) => 0;
-
-    lfs2_mount(&lfs2, &cfg) => 0;
-=======
-scripts/test.py << TEST
-    lfs_format(&lfs, &cfg) => 0;
-
-    uint8_t wbuffer[1024];
-    uint8_t rbuffer[1024];
-    lfs_size_t size;
-
-    lfs_mount(&lfs, &cfg) => 0;
->>>>>>> db054684
+scripts/test.py << TEST
+    lfs2_format(&lfs2, &cfg) => 0;
+
+    uint8_t wbuffer[1024];
+    uint8_t rbuffer[1024];
+    lfs2_size_t size;
+
+    lfs2_mount(&lfs2, &cfg) => 0;
     $(write_file "hi0" 200)
     $(write_file "hi1" 200)
     $(write_file "hi2" 200)
@@ -138,21 +102,14 @@
 TEST
 
 echo "--- Entry push spill test ---"
-<<<<<<< HEAD
-tests/test.py << TEST
-    lfs2_format(&lfs2, &cfg) => 0;
-
-    lfs2_mount(&lfs2, &cfg) => 0;
-=======
-scripts/test.py << TEST
-    lfs_format(&lfs, &cfg) => 0;
-
-    uint8_t wbuffer[1024];
-    uint8_t rbuffer[1024];
-    lfs_size_t size;
-
-    lfs_mount(&lfs, &cfg) => 0;
->>>>>>> db054684
+scripts/test.py << TEST
+    lfs2_format(&lfs2, &cfg) => 0;
+
+    uint8_t wbuffer[1024];
+    uint8_t rbuffer[1024];
+    lfs2_size_t size;
+
+    lfs2_mount(&lfs2, &cfg) => 0;
     $(write_file "hi0" 200)
     $(write_file "hi1" 20)
     $(write_file "hi2" 200)
@@ -169,21 +126,14 @@
 TEST
 
 echo "--- Entry push spill two test ---"
-<<<<<<< HEAD
-tests/test.py << TEST
-    lfs2_format(&lfs2, &cfg) => 0;
-
-    lfs2_mount(&lfs2, &cfg) => 0;
-=======
-scripts/test.py << TEST
-    lfs_format(&lfs, &cfg) => 0;
-
-    uint8_t wbuffer[1024];
-    uint8_t rbuffer[1024];
-    lfs_size_t size;
-
-    lfs_mount(&lfs, &cfg) => 0;
->>>>>>> db054684
+scripts/test.py << TEST
+    lfs2_format(&lfs2, &cfg) => 0;
+
+    uint8_t wbuffer[1024];
+    uint8_t rbuffer[1024];
+    lfs2_size_t size;
+
+    lfs2_mount(&lfs2, &cfg) => 0;
     $(write_file "hi0" 200)
     $(write_file "hi1" 20)
     $(write_file "hi2" 200)
@@ -202,21 +152,14 @@
 TEST
 
 echo "--- Entry drop test ---"
-<<<<<<< HEAD
-tests/test.py << TEST
-    lfs2_format(&lfs2, &cfg) => 0;
-
-    lfs2_mount(&lfs2, &cfg) => 0;
-=======
-scripts/test.py << TEST
-    lfs_format(&lfs, &cfg) => 0;
-
-    uint8_t wbuffer[1024];
-    uint8_t rbuffer[1024];
-    lfs_size_t size;
-
-    lfs_mount(&lfs, &cfg) => 0;
->>>>>>> db054684
+scripts/test.py << TEST
+    lfs2_format(&lfs2, &cfg) => 0;
+
+    uint8_t wbuffer[1024];
+    uint8_t rbuffer[1024];
+    lfs2_size_t size;
+
+    lfs2_mount(&lfs2, &cfg) => 0;
     $(write_file "hi0" 200)
     $(write_file "hi1" 200)
     $(write_file "hi2" 200)
@@ -243,125 +186,66 @@
 TEST
 
 echo "--- Create too big ---"
-<<<<<<< HEAD
-tests/test.py << TEST
-    lfs2_format(&lfs2, &cfg) => 0;
-
-    lfs2_mount(&lfs2, &cfg) => 0;
-    memset(buffer, 'm', 200);
-    buffer[200] = '\0';
-
-    size = 400;
-    lfs2_file_open(&lfs2, &file[0], (char*)buffer,
-            LFS2_O_WRONLY | LFS2_O_CREAT | LFS2_O_TRUNC) => 0;
-    memset(wbuffer, 'c', size);
-    lfs2_file_write(&lfs2, &file[0], wbuffer, size) => size;
-    lfs2_file_close(&lfs2, &file[0]) => 0;
-
-    size = 400;
-    lfs2_file_open(&lfs2, &file[0], (char*)buffer, LFS2_O_RDONLY) => 0;
-    lfs2_file_read(&lfs2, &file[0], rbuffer, size) => size;
-    memcmp(rbuffer, wbuffer, size) => 0;
-    lfs2_file_close(&lfs2, &file[0]) => 0;
-    lfs2_unmount(&lfs2) => 0;
-TEST
-
-echo "--- Resize too big ---"
-tests/test.py << TEST
-    lfs2_format(&lfs2, &cfg) => 0;
-
-    lfs2_mount(&lfs2, &cfg) => 0;
-    memset(buffer, 'm', 200);
-    buffer[200] = '\0';
-
-    size = 40;
-    lfs2_file_open(&lfs2, &file[0], (char*)buffer,
-            LFS2_O_WRONLY | LFS2_O_CREAT | LFS2_O_TRUNC) => 0;
-    memset(wbuffer, 'c', size);
-    lfs2_file_write(&lfs2, &file[0], wbuffer, size) => size;
-    lfs2_file_close(&lfs2, &file[0]) => 0;
-
-    size = 40;
-    lfs2_file_open(&lfs2, &file[0], (char*)buffer, LFS2_O_RDONLY) => 0;
-    lfs2_file_read(&lfs2, &file[0], rbuffer, size) => size;
-    memcmp(rbuffer, wbuffer, size) => 0;
-    lfs2_file_close(&lfs2, &file[0]) => 0;
-
-    size = 400;
-    lfs2_file_open(&lfs2, &file[0], (char*)buffer,
-            LFS2_O_WRONLY | LFS2_O_CREAT | LFS2_O_TRUNC) => 0;
-    memset(wbuffer, 'c', size);
-    lfs2_file_write(&lfs2, &file[0], wbuffer, size) => size;
-    lfs2_file_close(&lfs2, &file[0]) => 0;
-
-    size = 400;
-    lfs2_file_open(&lfs2, &file[0], (char*)buffer, LFS2_O_RDONLY) => 0;
-    lfs2_file_read(&lfs2, &file[0], rbuffer, size) => size;
-    memcmp(rbuffer, wbuffer, size) => 0;
-    lfs2_file_close(&lfs2, &file[0]) => 0;
-    lfs2_unmount(&lfs2) => 0;
-=======
-scripts/test.py << TEST
-    lfs_format(&lfs, &cfg) => 0;
-
-    lfs_mount(&lfs, &cfg) => 0;
+scripts/test.py << TEST
+    lfs2_format(&lfs2, &cfg) => 0;
+
+    lfs2_mount(&lfs2, &cfg) => 0;
     memset(path, 'm', 200);
     path[200] = '\0';
 
-    lfs_size_t size = 400;
-    lfs_file_open(&lfs, &file, path,
-            LFS_O_WRONLY | LFS_O_CREAT | LFS_O_TRUNC) => 0;
-    uint8_t wbuffer[1024];
-    memset(wbuffer, 'c', size);
-    lfs_file_write(&lfs, &file, wbuffer, size) => size;
-    lfs_file_close(&lfs, &file) => 0;
+    lfs2_size_t size = 400;
+    lfs2_file_open(&lfs2, &file, path,
+            LFS2_O_WRONLY | LFS2_O_CREAT | LFS2_O_TRUNC) => 0;
+    uint8_t wbuffer[1024];
+    memset(wbuffer, 'c', size);
+    lfs2_file_write(&lfs2, &file, wbuffer, size) => size;
+    lfs2_file_close(&lfs2, &file) => 0;
 
     size = 400;
-    lfs_file_open(&lfs, &file, path, LFS_O_RDONLY) => 0;
-    uint8_t rbuffer[1024];
-    lfs_file_read(&lfs, &file, rbuffer, size) => size;
-    memcmp(rbuffer, wbuffer, size) => 0;
-    lfs_file_close(&lfs, &file) => 0;
-    lfs_unmount(&lfs) => 0;
+    lfs2_file_open(&lfs2, &file, path, LFS2_O_RDONLY) => 0;
+    uint8_t rbuffer[1024];
+    lfs2_file_read(&lfs2, &file, rbuffer, size) => size;
+    memcmp(rbuffer, wbuffer, size) => 0;
+    lfs2_file_close(&lfs2, &file) => 0;
+    lfs2_unmount(&lfs2) => 0;
 TEST
 
 echo "--- Resize too big ---"
 scripts/test.py << TEST
-    lfs_format(&lfs, &cfg) => 0;
-
-    lfs_mount(&lfs, &cfg) => 0;
+    lfs2_format(&lfs2, &cfg) => 0;
+
+    lfs2_mount(&lfs2, &cfg) => 0;
     memset(path, 'm', 200);
     path[200] = '\0';
 
-    lfs_size_t size = 40;
-    lfs_file_open(&lfs, &file, path,
-            LFS_O_WRONLY | LFS_O_CREAT | LFS_O_TRUNC) => 0;
-    uint8_t wbuffer[1024];
-    memset(wbuffer, 'c', size);
-    lfs_file_write(&lfs, &file, wbuffer, size) => size;
-    lfs_file_close(&lfs, &file) => 0;
+    lfs2_size_t size = 40;
+    lfs2_file_open(&lfs2, &file, path,
+            LFS2_O_WRONLY | LFS2_O_CREAT | LFS2_O_TRUNC) => 0;
+    uint8_t wbuffer[1024];
+    memset(wbuffer, 'c', size);
+    lfs2_file_write(&lfs2, &file, wbuffer, size) => size;
+    lfs2_file_close(&lfs2, &file) => 0;
 
     size = 40;
-    lfs_file_open(&lfs, &file, path, LFS_O_RDONLY) => 0;
-    uint8_t rbuffer[1024];
-    lfs_file_read(&lfs, &file, rbuffer, size) => size;
-    memcmp(rbuffer, wbuffer, size) => 0;
-    lfs_file_close(&lfs, &file) => 0;
+    lfs2_file_open(&lfs2, &file, path, LFS2_O_RDONLY) => 0;
+    uint8_t rbuffer[1024];
+    lfs2_file_read(&lfs2, &file, rbuffer, size) => size;
+    memcmp(rbuffer, wbuffer, size) => 0;
+    lfs2_file_close(&lfs2, &file) => 0;
 
     size = 400;
-    lfs_file_open(&lfs, &file, path,
-            LFS_O_WRONLY | LFS_O_CREAT | LFS_O_TRUNC) => 0;
-    memset(wbuffer, 'c', size);
-    lfs_file_write(&lfs, &file, wbuffer, size) => size;
-    lfs_file_close(&lfs, &file) => 0;
+    lfs2_file_open(&lfs2, &file, path,
+            LFS2_O_WRONLY | LFS2_O_CREAT | LFS2_O_TRUNC) => 0;
+    memset(wbuffer, 'c', size);
+    lfs2_file_write(&lfs2, &file, wbuffer, size) => size;
+    lfs2_file_close(&lfs2, &file) => 0;
 
     size = 400;
-    lfs_file_open(&lfs, &file, path, LFS_O_RDONLY) => 0;
-    lfs_file_read(&lfs, &file, rbuffer, size) => size;
-    memcmp(rbuffer, wbuffer, size) => 0;
-    lfs_file_close(&lfs, &file) => 0;
-    lfs_unmount(&lfs) => 0;
->>>>>>> db054684
+    lfs2_file_open(&lfs2, &file, path, LFS2_O_RDONLY) => 0;
+    lfs2_file_read(&lfs2, &file, rbuffer, size) => size;
+    memcmp(rbuffer, wbuffer, size) => 0;
+    lfs2_file_close(&lfs2, &file) => 0;
+    lfs2_unmount(&lfs2) => 0;
 TEST
 
 scripts/results.py