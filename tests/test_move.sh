--- conflicted
+++ resolved
@@ -5,13 +5,8 @@
 
 echo "=== Move tests ==="
 rm -rf blocks
-<<<<<<< HEAD
-tests/test.py << TEST
+scripts/test.py << TEST
     lfs2_format(&lfs2, &cfg) => 0;
-=======
-scripts/test.py << TEST
-    lfs_format(&lfs, &cfg) => 0;
->>>>>>> db054684
 
     lfs2_mount(&lfs2, &cfg) => 0;
     lfs2_mkdir(&lfs2, "a") => 0;
@@ -24,616 +19,312 @@
     lfs2_mkdir(&lfs2, "a/hi/bonjour") => 0;
     lfs2_mkdir(&lfs2, "a/hi/ohayo") => 0;
 
-<<<<<<< HEAD
-    lfs2_file_open(&lfs2, &file[0], "a/hello", LFS2_O_CREAT | LFS2_O_WRONLY) => 0;
-    lfs2_file_write(&lfs2, &file[0], "hola\n", 5) => 5;
-    lfs2_file_write(&lfs2, &file[0], "bonjour\n", 8) => 8;
-    lfs2_file_write(&lfs2, &file[0], "ohayo\n", 6) => 6;
-    lfs2_file_close(&lfs2, &file[0]) => 0;
+    lfs2_file_open(&lfs2, &file, "a/hello", LFS2_O_CREAT | LFS2_O_WRONLY) => 0;
+    lfs2_file_write(&lfs2, &file, "hola\n", 5) => 5;
+    lfs2_file_write(&lfs2, &file, "bonjour\n", 8) => 8;
+    lfs2_file_write(&lfs2, &file, "ohayo\n", 6) => 6;
+    lfs2_file_close(&lfs2, &file) => 0;
     lfs2_unmount(&lfs2) => 0;
 TEST
 
 echo "--- Move file ---"
-tests/test.py << TEST
+scripts/test.py << TEST
     lfs2_mount(&lfs2, &cfg) => 0;
     lfs2_rename(&lfs2, "a/hello", "b/hello") => 0;
     lfs2_unmount(&lfs2) => 0;
 TEST
-tests/test.py << TEST
-    lfs2_mount(&lfs2, &cfg) => 0;
-    lfs2_dir_open(&lfs2, &dir[0], "a") => 0;
-    lfs2_dir_read(&lfs2, &dir[0], &info) => 1;
-    strcmp(info.name, ".") => 0;
-    lfs2_dir_read(&lfs2, &dir[0], &info) => 1;
-    strcmp(info.name, "..") => 0;
-    lfs2_dir_read(&lfs2, &dir[0], &info) => 1;
-    strcmp(info.name, "hi") => 0;
-    lfs2_dir_read(&lfs2, &dir[0], &info) => 0;
-    lfs2_dir_close(&lfs2, &dir[0]) => 0;
-    lfs2_dir_open(&lfs2, &dir[0], "b") => 0;
-    lfs2_dir_read(&lfs2, &dir[0], &info) => 1;
-    strcmp(info.name, ".") => 0;
-    lfs2_dir_read(&lfs2, &dir[0], &info) => 1;
-    strcmp(info.name, "..") => 0;
-    lfs2_dir_read(&lfs2, &dir[0], &info) => 1;
-    strcmp(info.name, "hello") => 0;
-    lfs2_dir_read(&lfs2, &dir[0], &info) => 0;
+scripts/test.py << TEST
+    lfs2_mount(&lfs2, &cfg) => 0;
+    lfs2_dir_open(&lfs2, &dir, "a") => 0;
+    lfs2_dir_read(&lfs2, &dir, &info) => 1;
+    strcmp(info.name, ".") => 0;
+    lfs2_dir_read(&lfs2, &dir, &info) => 1;
+    strcmp(info.name, "..") => 0;
+    lfs2_dir_read(&lfs2, &dir, &info) => 1;
+    strcmp(info.name, "hi") => 0;
+    lfs2_dir_read(&lfs2, &dir, &info) => 0;
+    lfs2_dir_close(&lfs2, &dir) => 0;
+    lfs2_dir_open(&lfs2, &dir, "b") => 0;
+    lfs2_dir_read(&lfs2, &dir, &info) => 1;
+    strcmp(info.name, ".") => 0;
+    lfs2_dir_read(&lfs2, &dir, &info) => 1;
+    strcmp(info.name, "..") => 0;
+    lfs2_dir_read(&lfs2, &dir, &info) => 1;
+    strcmp(info.name, "hello") => 0;
+    lfs2_dir_read(&lfs2, &dir, &info) => 0;
     lfs2_unmount(&lfs2) => 0;
 TEST
 
 echo "--- Move file corrupt source ---"
-tests/test.py << TEST
+scripts/test.py << TEST
     lfs2_mount(&lfs2, &cfg) => 0;
     lfs2_rename(&lfs2, "b/hello", "c/hello") => 0;
     lfs2_unmount(&lfs2) => 0;
 TEST
-tests/corrupt.py -n 1
-tests/test.py << TEST
-    lfs2_mount(&lfs2, &cfg) => 0;
-    lfs2_dir_open(&lfs2, &dir[0], "b") => 0;
-    lfs2_dir_read(&lfs2, &dir[0], &info) => 1;
-    strcmp(info.name, ".") => 0;
-    lfs2_dir_read(&lfs2, &dir[0], &info) => 1;
-    strcmp(info.name, "..") => 0;
-    lfs2_dir_read(&lfs2, &dir[0], &info) => 0;
-    lfs2_dir_close(&lfs2, &dir[0]) => 0;
-    lfs2_dir_open(&lfs2, &dir[0], "c") => 0;
-    lfs2_dir_read(&lfs2, &dir[0], &info) => 1;
-    strcmp(info.name, ".") => 0;
-    lfs2_dir_read(&lfs2, &dir[0], &info) => 1;
-    strcmp(info.name, "..") => 0;
-    lfs2_dir_read(&lfs2, &dir[0], &info) => 1;
-    strcmp(info.name, "hello") => 0;
-    lfs2_dir_read(&lfs2, &dir[0], &info) => 0;
+scripts/corrupt.py -n 1
+scripts/test.py << TEST
+    lfs2_mount(&lfs2, &cfg) => 0;
+    lfs2_dir_open(&lfs2, &dir, "b") => 0;
+    lfs2_dir_read(&lfs2, &dir, &info) => 1;
+    strcmp(info.name, ".") => 0;
+    lfs2_dir_read(&lfs2, &dir, &info) => 1;
+    strcmp(info.name, "..") => 0;
+    lfs2_dir_read(&lfs2, &dir, &info) => 0;
+    lfs2_dir_close(&lfs2, &dir) => 0;
+    lfs2_dir_open(&lfs2, &dir, "c") => 0;
+    lfs2_dir_read(&lfs2, &dir, &info) => 1;
+    strcmp(info.name, ".") => 0;
+    lfs2_dir_read(&lfs2, &dir, &info) => 1;
+    strcmp(info.name, "..") => 0;
+    lfs2_dir_read(&lfs2, &dir, &info) => 1;
+    strcmp(info.name, "hello") => 0;
+    lfs2_dir_read(&lfs2, &dir, &info) => 0;
     lfs2_unmount(&lfs2) => 0;
 TEST
 
 echo "--- Move file corrupt source and dest ---"
-tests/test.py << TEST
+scripts/test.py << TEST
     lfs2_mount(&lfs2, &cfg) => 0;
     lfs2_rename(&lfs2, "c/hello", "d/hello") => 0;
     lfs2_unmount(&lfs2) => 0;
 TEST
-tests/corrupt.py -n 2
-tests/test.py << TEST
-    lfs2_mount(&lfs2, &cfg) => 0;
-    lfs2_dir_open(&lfs2, &dir[0], "c") => 0;
-    lfs2_dir_read(&lfs2, &dir[0], &info) => 1;
-    strcmp(info.name, ".") => 0;
-    lfs2_dir_read(&lfs2, &dir[0], &info) => 1;
-    strcmp(info.name, "..") => 0;
-    lfs2_dir_read(&lfs2, &dir[0], &info) => 1;
-    strcmp(info.name, "hello") => 0;
-    lfs2_dir_read(&lfs2, &dir[0], &info) => 0;
-    lfs2_dir_close(&lfs2, &dir[0]) => 0;
-    lfs2_dir_open(&lfs2, &dir[0], "d") => 0;
-    lfs2_dir_read(&lfs2, &dir[0], &info) => 1;
-    strcmp(info.name, ".") => 0;
-    lfs2_dir_read(&lfs2, &dir[0], &info) => 1;
-    strcmp(info.name, "..") => 0;
-    lfs2_dir_read(&lfs2, &dir[0], &info) => 0;
+scripts/corrupt.py -n 2
+scripts/test.py << TEST
+    lfs2_mount(&lfs2, &cfg) => 0;
+    lfs2_dir_open(&lfs2, &dir, "c") => 0;
+    lfs2_dir_read(&lfs2, &dir, &info) => 1;
+    strcmp(info.name, ".") => 0;
+    lfs2_dir_read(&lfs2, &dir, &info) => 1;
+    strcmp(info.name, "..") => 0;
+    lfs2_dir_read(&lfs2, &dir, &info) => 1;
+    strcmp(info.name, "hello") => 0;
+    lfs2_dir_read(&lfs2, &dir, &info) => 0;
+    lfs2_dir_close(&lfs2, &dir) => 0;
+    lfs2_dir_open(&lfs2, &dir, "d") => 0;
+    lfs2_dir_read(&lfs2, &dir, &info) => 1;
+    strcmp(info.name, ".") => 0;
+    lfs2_dir_read(&lfs2, &dir, &info) => 1;
+    strcmp(info.name, "..") => 0;
+    lfs2_dir_read(&lfs2, &dir, &info) => 0;
     lfs2_unmount(&lfs2) => 0;
 TEST
 
 echo "--- Move file after corrupt ---"
-tests/test.py << TEST
+scripts/test.py << TEST
     lfs2_mount(&lfs2, &cfg) => 0;
     lfs2_rename(&lfs2, "c/hello", "d/hello") => 0;
     lfs2_unmount(&lfs2) => 0;
 TEST
-tests/test.py << TEST
-    lfs2_mount(&lfs2, &cfg) => 0;
-    lfs2_dir_open(&lfs2, &dir[0], "c") => 0;
-    lfs2_dir_read(&lfs2, &dir[0], &info) => 1;
-    strcmp(info.name, ".") => 0;
-    lfs2_dir_read(&lfs2, &dir[0], &info) => 1;
-    strcmp(info.name, "..") => 0;
-    lfs2_dir_read(&lfs2, &dir[0], &info) => 0;
-    lfs2_dir_close(&lfs2, &dir[0]) => 0;
-    lfs2_dir_open(&lfs2, &dir[0], "d") => 0;
-    lfs2_dir_read(&lfs2, &dir[0], &info) => 1;
-    strcmp(info.name, ".") => 0;
-    lfs2_dir_read(&lfs2, &dir[0], &info) => 1;
-    strcmp(info.name, "..") => 0;
-    lfs2_dir_read(&lfs2, &dir[0], &info) => 1;
-    strcmp(info.name, "hello") => 0;
-    lfs2_dir_read(&lfs2, &dir[0], &info) => 0;
+scripts/test.py << TEST
+    lfs2_mount(&lfs2, &cfg) => 0;
+    lfs2_dir_open(&lfs2, &dir, "c") => 0;
+    lfs2_dir_read(&lfs2, &dir, &info) => 1;
+    strcmp(info.name, ".") => 0;
+    lfs2_dir_read(&lfs2, &dir, &info) => 1;
+    strcmp(info.name, "..") => 0;
+    lfs2_dir_read(&lfs2, &dir, &info) => 0;
+    lfs2_dir_close(&lfs2, &dir) => 0;
+    lfs2_dir_open(&lfs2, &dir, "d") => 0;
+    lfs2_dir_read(&lfs2, &dir, &info) => 1;
+    strcmp(info.name, ".") => 0;
+    lfs2_dir_read(&lfs2, &dir, &info) => 1;
+    strcmp(info.name, "..") => 0;
+    lfs2_dir_read(&lfs2, &dir, &info) => 1;
+    strcmp(info.name, "hello") => 0;
+    lfs2_dir_read(&lfs2, &dir, &info) => 0;
     lfs2_unmount(&lfs2) => 0;
 TEST
 
 echo "--- Move dir ---"
-tests/test.py << TEST
+scripts/test.py << TEST
     lfs2_mount(&lfs2, &cfg) => 0;
     lfs2_rename(&lfs2, "a/hi", "b/hi") => 0;
     lfs2_unmount(&lfs2) => 0;
 TEST
-tests/test.py << TEST
-    lfs2_mount(&lfs2, &cfg) => 0;
-    lfs2_dir_open(&lfs2, &dir[0], "a") => 0;
-    lfs2_dir_read(&lfs2, &dir[0], &info) => 1;
-    strcmp(info.name, ".") => 0;
-    lfs2_dir_read(&lfs2, &dir[0], &info) => 1;
-    strcmp(info.name, "..") => 0;
-    lfs2_dir_read(&lfs2, &dir[0], &info) => 0;
-    lfs2_dir_close(&lfs2, &dir[0]) => 0;
-    lfs2_dir_open(&lfs2, &dir[0], "b") => 0;
-    lfs2_dir_read(&lfs2, &dir[0], &info) => 1;
-    strcmp(info.name, ".") => 0;
-    lfs2_dir_read(&lfs2, &dir[0], &info) => 1;
-    strcmp(info.name, "..") => 0;
-    lfs2_dir_read(&lfs2, &dir[0], &info) => 1;
-    strcmp(info.name, "hi") => 0;
-    lfs2_dir_read(&lfs2, &dir[0], &info) => 0;
+scripts/test.py << TEST
+    lfs2_mount(&lfs2, &cfg) => 0;
+    lfs2_dir_open(&lfs2, &dir, "a") => 0;
+    lfs2_dir_read(&lfs2, &dir, &info) => 1;
+    strcmp(info.name, ".") => 0;
+    lfs2_dir_read(&lfs2, &dir, &info) => 1;
+    strcmp(info.name, "..") => 0;
+    lfs2_dir_read(&lfs2, &dir, &info) => 0;
+    lfs2_dir_close(&lfs2, &dir) => 0;
+    lfs2_dir_open(&lfs2, &dir, "b") => 0;
+    lfs2_dir_read(&lfs2, &dir, &info) => 1;
+    strcmp(info.name, ".") => 0;
+    lfs2_dir_read(&lfs2, &dir, &info) => 1;
+    strcmp(info.name, "..") => 0;
+    lfs2_dir_read(&lfs2, &dir, &info) => 1;
+    strcmp(info.name, "hi") => 0;
+    lfs2_dir_read(&lfs2, &dir, &info) => 0;
     lfs2_unmount(&lfs2) => 0;
 TEST
 
 echo "--- Move dir corrupt source ---"
-tests/test.py << TEST
+scripts/test.py << TEST
     lfs2_mount(&lfs2, &cfg) => 0;
     lfs2_rename(&lfs2, "b/hi", "c/hi") => 0;
     lfs2_unmount(&lfs2) => 0;
 TEST
-tests/corrupt.py -n 1
-tests/test.py << TEST
-    lfs2_mount(&lfs2, &cfg) => 0;
-    lfs2_dir_open(&lfs2, &dir[0], "b") => 0;
-    lfs2_dir_read(&lfs2, &dir[0], &info) => 1;
-    strcmp(info.name, ".") => 0;
-    lfs2_dir_read(&lfs2, &dir[0], &info) => 1;
-    strcmp(info.name, "..") => 0;
-    lfs2_dir_read(&lfs2, &dir[0], &info) => 0;
-    lfs2_dir_close(&lfs2, &dir[0]) => 0;
-    lfs2_dir_open(&lfs2, &dir[0], "c") => 0;
-    lfs2_dir_read(&lfs2, &dir[0], &info) => 1;
-    strcmp(info.name, ".") => 0;
-    lfs2_dir_read(&lfs2, &dir[0], &info) => 1;
-    strcmp(info.name, "..") => 0;
-    lfs2_dir_read(&lfs2, &dir[0], &info) => 1;
-    strcmp(info.name, "hi") => 0;
-    lfs2_dir_read(&lfs2, &dir[0], &info) => 0;
+scripts/corrupt.py -n 1
+scripts/test.py << TEST
+    lfs2_mount(&lfs2, &cfg) => 0;
+    lfs2_dir_open(&lfs2, &dir, "b") => 0;
+    lfs2_dir_read(&lfs2, &dir, &info) => 1;
+    strcmp(info.name, ".") => 0;
+    lfs2_dir_read(&lfs2, &dir, &info) => 1;
+    strcmp(info.name, "..") => 0;
+    lfs2_dir_read(&lfs2, &dir, &info) => 0;
+    lfs2_dir_close(&lfs2, &dir) => 0;
+    lfs2_dir_open(&lfs2, &dir, "c") => 0;
+    lfs2_dir_read(&lfs2, &dir, &info) => 1;
+    strcmp(info.name, ".") => 0;
+    lfs2_dir_read(&lfs2, &dir, &info) => 1;
+    strcmp(info.name, "..") => 0;
+    lfs2_dir_read(&lfs2, &dir, &info) => 1;
+    strcmp(info.name, "hi") => 0;
+    lfs2_dir_read(&lfs2, &dir, &info) => 0;
     lfs2_unmount(&lfs2) => 0;
 TEST
 
 echo "--- Move dir corrupt source and dest ---"
-tests/test.py << TEST
+scripts/test.py << TEST
     lfs2_mount(&lfs2, &cfg) => 0;
     lfs2_rename(&lfs2, "c/hi", "d/hi") => 0;
     lfs2_unmount(&lfs2) => 0;
 TEST
-tests/corrupt.py -n 2
-tests/test.py << TEST
-    lfs2_mount(&lfs2, &cfg) => 0;
-    lfs2_dir_open(&lfs2, &dir[0], "c") => 0;
-    lfs2_dir_read(&lfs2, &dir[0], &info) => 1;
-    strcmp(info.name, ".") => 0;
-    lfs2_dir_read(&lfs2, &dir[0], &info) => 1;
-    strcmp(info.name, "..") => 0;
-    lfs2_dir_read(&lfs2, &dir[0], &info) => 1;
-    strcmp(info.name, "hi") => 0;
-    lfs2_dir_read(&lfs2, &dir[0], &info) => 0;
-    lfs2_dir_close(&lfs2, &dir[0]) => 0;
-    lfs2_dir_open(&lfs2, &dir[0], "d") => 0;
-    lfs2_dir_read(&lfs2, &dir[0], &info) => 1;
-    strcmp(info.name, ".") => 0;
-    lfs2_dir_read(&lfs2, &dir[0], &info) => 1;
-    strcmp(info.name, "..") => 0;
-    lfs2_dir_read(&lfs2, &dir[0], &info) => 1;
-    strcmp(info.name, "hello") => 0;
-    lfs2_dir_read(&lfs2, &dir[0], &info) => 0;
+scripts/corrupt.py -n 2
+scripts/test.py << TEST
+    lfs2_mount(&lfs2, &cfg) => 0;
+    lfs2_dir_open(&lfs2, &dir, "c") => 0;
+    lfs2_dir_read(&lfs2, &dir, &info) => 1;
+    strcmp(info.name, ".") => 0;
+    lfs2_dir_read(&lfs2, &dir, &info) => 1;
+    strcmp(info.name, "..") => 0;
+    lfs2_dir_read(&lfs2, &dir, &info) => 1;
+    strcmp(info.name, "hi") => 0;
+    lfs2_dir_read(&lfs2, &dir, &info) => 0;
+    lfs2_dir_close(&lfs2, &dir) => 0;
+    lfs2_dir_open(&lfs2, &dir, "d") => 0;
+    lfs2_dir_read(&lfs2, &dir, &info) => 1;
+    strcmp(info.name, ".") => 0;
+    lfs2_dir_read(&lfs2, &dir, &info) => 1;
+    strcmp(info.name, "..") => 0;
+    lfs2_dir_read(&lfs2, &dir, &info) => 1;
+    strcmp(info.name, "hello") => 0;
+    lfs2_dir_read(&lfs2, &dir, &info) => 0;
     lfs2_unmount(&lfs2) => 0;
 TEST
 
 echo "--- Move dir after corrupt ---"
-tests/test.py << TEST
+scripts/test.py << TEST
     lfs2_mount(&lfs2, &cfg) => 0;
     lfs2_rename(&lfs2, "c/hi", "d/hi") => 0;
     lfs2_unmount(&lfs2) => 0;
 TEST
-tests/test.py << TEST
-    lfs2_mount(&lfs2, &cfg) => 0;
-    lfs2_dir_open(&lfs2, &dir[0], "c") => 0;
-    lfs2_dir_read(&lfs2, &dir[0], &info) => 1;
-    strcmp(info.name, ".") => 0;
-    lfs2_dir_read(&lfs2, &dir[0], &info) => 1;
-    strcmp(info.name, "..") => 0;
-    lfs2_dir_read(&lfs2, &dir[0], &info) => 0;
-    lfs2_dir_close(&lfs2, &dir[0]) => 0;
-    lfs2_dir_open(&lfs2, &dir[0], "d") => 0;
-    lfs2_dir_read(&lfs2, &dir[0], &info) => 1;
-    strcmp(info.name, ".") => 0;
-    lfs2_dir_read(&lfs2, &dir[0], &info) => 1;
-    strcmp(info.name, "..") => 0;
-    lfs2_dir_read(&lfs2, &dir[0], &info) => 1;
-    strcmp(info.name, "hello") => 0;
-    lfs2_dir_read(&lfs2, &dir[0], &info) => 1;
-    strcmp(info.name, "hi") => 0;
-    lfs2_dir_read(&lfs2, &dir[0], &info) => 0;
+scripts/test.py << TEST
+    lfs2_mount(&lfs2, &cfg) => 0;
+    lfs2_dir_open(&lfs2, &dir, "c") => 0;
+    lfs2_dir_read(&lfs2, &dir, &info) => 1;
+    strcmp(info.name, ".") => 0;
+    lfs2_dir_read(&lfs2, &dir, &info) => 1;
+    strcmp(info.name, "..") => 0;
+    lfs2_dir_read(&lfs2, &dir, &info) => 0;
+    lfs2_dir_close(&lfs2, &dir) => 0;
+    lfs2_dir_open(&lfs2, &dir, "d") => 0;
+    lfs2_dir_read(&lfs2, &dir, &info) => 1;
+    strcmp(info.name, ".") => 0;
+    lfs2_dir_read(&lfs2, &dir, &info) => 1;
+    strcmp(info.name, "..") => 0;
+    lfs2_dir_read(&lfs2, &dir, &info) => 1;
+    strcmp(info.name, "hello") => 0;
+    lfs2_dir_read(&lfs2, &dir, &info) => 1;
+    strcmp(info.name, "hi") => 0;
+    lfs2_dir_read(&lfs2, &dir, &info) => 0;
     lfs2_unmount(&lfs2) => 0;
 TEST
 
 echo "--- Move check ---"
-tests/test.py << TEST
-    lfs2_mount(&lfs2, &cfg) => 0;
-
-    lfs2_dir_open(&lfs2, &dir[0], "a/hi") => LFS2_ERR_NOENT;
-    lfs2_dir_open(&lfs2, &dir[0], "b/hi") => LFS2_ERR_NOENT;
-    lfs2_dir_open(&lfs2, &dir[0], "c/hi") => LFS2_ERR_NOENT;
-
-    lfs2_dir_open(&lfs2, &dir[0], "d/hi") => 0;
-    lfs2_dir_read(&lfs2, &dir[0], &info) => 1;
-    strcmp(info.name, ".") => 0;
-    lfs2_dir_read(&lfs2, &dir[0], &info) => 1;
-    strcmp(info.name, "..") => 0;
-    lfs2_dir_read(&lfs2, &dir[0], &info) => 1;
+scripts/test.py << TEST
+    lfs2_mount(&lfs2, &cfg) => 0;
+
+    lfs2_dir_open(&lfs2, &dir, "a/hi") => LFS2_ERR_NOENT;
+    lfs2_dir_open(&lfs2, &dir, "b/hi") => LFS2_ERR_NOENT;
+    lfs2_dir_open(&lfs2, &dir, "c/hi") => LFS2_ERR_NOENT;
+
+    lfs2_dir_open(&lfs2, &dir, "d/hi") => 0;
+    lfs2_dir_read(&lfs2, &dir, &info) => 1;
+    strcmp(info.name, ".") => 0;
+    lfs2_dir_read(&lfs2, &dir, &info) => 1;
+    strcmp(info.name, "..") => 0;
+    lfs2_dir_read(&lfs2, &dir, &info) => 1;
     strcmp(info.name, "bonjour") => 0;
-    lfs2_dir_read(&lfs2, &dir[0], &info) => 1;
+    lfs2_dir_read(&lfs2, &dir, &info) => 1;
     strcmp(info.name, "hola") => 0;
-    lfs2_dir_read(&lfs2, &dir[0], &info) => 1;
+    lfs2_dir_read(&lfs2, &dir, &info) => 1;
     strcmp(info.name, "ohayo") => 0;
-    lfs2_dir_read(&lfs2, &dir[0], &info) => 0;
-    lfs2_dir_close(&lfs2, &dir[0]) => 0;
-
-    lfs2_dir_open(&lfs2, &dir[0], "a/hello") => LFS2_ERR_NOENT;
-    lfs2_dir_open(&lfs2, &dir[0], "b/hello") => LFS2_ERR_NOENT;
-    lfs2_dir_open(&lfs2, &dir[0], "c/hello") => LFS2_ERR_NOENT;
-
-    lfs2_file_open(&lfs2, &file[0], "d/hello", LFS2_O_RDONLY) => 0;
-    lfs2_file_read(&lfs2, &file[0], buffer, 5) => 5;
+    lfs2_dir_read(&lfs2, &dir, &info) => 0;
+    lfs2_dir_close(&lfs2, &dir) => 0;
+
+    lfs2_dir_open(&lfs2, &dir, "a/hello") => LFS2_ERR_NOENT;
+    lfs2_dir_open(&lfs2, &dir, "b/hello") => LFS2_ERR_NOENT;
+    lfs2_dir_open(&lfs2, &dir, "c/hello") => LFS2_ERR_NOENT;
+
+    lfs2_file_open(&lfs2, &file, "d/hello", LFS2_O_RDONLY) => 0;
+    lfs2_file_read(&lfs2, &file, buffer, 5) => 5;
     memcmp(buffer, "hola\n", 5) => 0;
-    lfs2_file_read(&lfs2, &file[0], buffer, 8) => 8;
+    lfs2_file_read(&lfs2, &file, buffer, 8) => 8;
     memcmp(buffer, "bonjour\n", 8) => 0;
-    lfs2_file_read(&lfs2, &file[0], buffer, 6) => 6;
+    lfs2_file_read(&lfs2, &file, buffer, 6) => 6;
     memcmp(buffer, "ohayo\n", 6) => 0;
-    lfs2_file_close(&lfs2, &file[0]) => 0;
-=======
-    lfs_file_open(&lfs, &file, "a/hello", LFS_O_CREAT | LFS_O_WRONLY) => 0;
-    lfs_file_write(&lfs, &file, "hola\n", 5) => 5;
-    lfs_file_write(&lfs, &file, "bonjour\n", 8) => 8;
-    lfs_file_write(&lfs, &file, "ohayo\n", 6) => 6;
-    lfs_file_close(&lfs, &file) => 0;
-    lfs_unmount(&lfs) => 0;
-TEST
-
-echo "--- Move file ---"
-scripts/test.py << TEST
-    lfs_mount(&lfs, &cfg) => 0;
-    lfs_rename(&lfs, "a/hello", "b/hello") => 0;
-    lfs_unmount(&lfs) => 0;
-TEST
-scripts/test.py << TEST
-    lfs_mount(&lfs, &cfg) => 0;
-    lfs_dir_open(&lfs, &dir, "a") => 0;
-    lfs_dir_read(&lfs, &dir, &info) => 1;
-    strcmp(info.name, ".") => 0;
-    lfs_dir_read(&lfs, &dir, &info) => 1;
-    strcmp(info.name, "..") => 0;
-    lfs_dir_read(&lfs, &dir, &info) => 1;
-    strcmp(info.name, "hi") => 0;
-    lfs_dir_read(&lfs, &dir, &info) => 0;
-    lfs_dir_close(&lfs, &dir) => 0;
-    lfs_dir_open(&lfs, &dir, "b") => 0;
-    lfs_dir_read(&lfs, &dir, &info) => 1;
-    strcmp(info.name, ".") => 0;
-    lfs_dir_read(&lfs, &dir, &info) => 1;
-    strcmp(info.name, "..") => 0;
-    lfs_dir_read(&lfs, &dir, &info) => 1;
-    strcmp(info.name, "hello") => 0;
-    lfs_dir_read(&lfs, &dir, &info) => 0;
-    lfs_unmount(&lfs) => 0;
-TEST
-
-echo "--- Move file corrupt source ---"
-scripts/test.py << TEST
-    lfs_mount(&lfs, &cfg) => 0;
-    lfs_rename(&lfs, "b/hello", "c/hello") => 0;
-    lfs_unmount(&lfs) => 0;
-TEST
-scripts/corrupt.py -n 1
-scripts/test.py << TEST
-    lfs_mount(&lfs, &cfg) => 0;
-    lfs_dir_open(&lfs, &dir, "b") => 0;
-    lfs_dir_read(&lfs, &dir, &info) => 1;
-    strcmp(info.name, ".") => 0;
-    lfs_dir_read(&lfs, &dir, &info) => 1;
-    strcmp(info.name, "..") => 0;
-    lfs_dir_read(&lfs, &dir, &info) => 0;
-    lfs_dir_close(&lfs, &dir) => 0;
-    lfs_dir_open(&lfs, &dir, "c") => 0;
-    lfs_dir_read(&lfs, &dir, &info) => 1;
-    strcmp(info.name, ".") => 0;
-    lfs_dir_read(&lfs, &dir, &info) => 1;
-    strcmp(info.name, "..") => 0;
-    lfs_dir_read(&lfs, &dir, &info) => 1;
-    strcmp(info.name, "hello") => 0;
-    lfs_dir_read(&lfs, &dir, &info) => 0;
-    lfs_unmount(&lfs) => 0;
-TEST
-
-echo "--- Move file corrupt source and dest ---"
-scripts/test.py << TEST
-    lfs_mount(&lfs, &cfg) => 0;
-    lfs_rename(&lfs, "c/hello", "d/hello") => 0;
-    lfs_unmount(&lfs) => 0;
-TEST
-scripts/corrupt.py -n 2
-scripts/test.py << TEST
-    lfs_mount(&lfs, &cfg) => 0;
-    lfs_dir_open(&lfs, &dir, "c") => 0;
-    lfs_dir_read(&lfs, &dir, &info) => 1;
-    strcmp(info.name, ".") => 0;
-    lfs_dir_read(&lfs, &dir, &info) => 1;
-    strcmp(info.name, "..") => 0;
-    lfs_dir_read(&lfs, &dir, &info) => 1;
-    strcmp(info.name, "hello") => 0;
-    lfs_dir_read(&lfs, &dir, &info) => 0;
-    lfs_dir_close(&lfs, &dir) => 0;
-    lfs_dir_open(&lfs, &dir, "d") => 0;
-    lfs_dir_read(&lfs, &dir, &info) => 1;
-    strcmp(info.name, ".") => 0;
-    lfs_dir_read(&lfs, &dir, &info) => 1;
-    strcmp(info.name, "..") => 0;
-    lfs_dir_read(&lfs, &dir, &info) => 0;
-    lfs_unmount(&lfs) => 0;
-TEST
-
-echo "--- Move file after corrupt ---"
-scripts/test.py << TEST
-    lfs_mount(&lfs, &cfg) => 0;
-    lfs_rename(&lfs, "c/hello", "d/hello") => 0;
-    lfs_unmount(&lfs) => 0;
-TEST
-scripts/test.py << TEST
-    lfs_mount(&lfs, &cfg) => 0;
-    lfs_dir_open(&lfs, &dir, "c") => 0;
-    lfs_dir_read(&lfs, &dir, &info) => 1;
-    strcmp(info.name, ".") => 0;
-    lfs_dir_read(&lfs, &dir, &info) => 1;
-    strcmp(info.name, "..") => 0;
-    lfs_dir_read(&lfs, &dir, &info) => 0;
-    lfs_dir_close(&lfs, &dir) => 0;
-    lfs_dir_open(&lfs, &dir, "d") => 0;
-    lfs_dir_read(&lfs, &dir, &info) => 1;
-    strcmp(info.name, ".") => 0;
-    lfs_dir_read(&lfs, &dir, &info) => 1;
-    strcmp(info.name, "..") => 0;
-    lfs_dir_read(&lfs, &dir, &info) => 1;
-    strcmp(info.name, "hello") => 0;
-    lfs_dir_read(&lfs, &dir, &info) => 0;
-    lfs_unmount(&lfs) => 0;
-TEST
-
-echo "--- Move dir ---"
-scripts/test.py << TEST
-    lfs_mount(&lfs, &cfg) => 0;
-    lfs_rename(&lfs, "a/hi", "b/hi") => 0;
-    lfs_unmount(&lfs) => 0;
-TEST
-scripts/test.py << TEST
-    lfs_mount(&lfs, &cfg) => 0;
-    lfs_dir_open(&lfs, &dir, "a") => 0;
-    lfs_dir_read(&lfs, &dir, &info) => 1;
-    strcmp(info.name, ".") => 0;
-    lfs_dir_read(&lfs, &dir, &info) => 1;
-    strcmp(info.name, "..") => 0;
-    lfs_dir_read(&lfs, &dir, &info) => 0;
-    lfs_dir_close(&lfs, &dir) => 0;
-    lfs_dir_open(&lfs, &dir, "b") => 0;
-    lfs_dir_read(&lfs, &dir, &info) => 1;
-    strcmp(info.name, ".") => 0;
-    lfs_dir_read(&lfs, &dir, &info) => 1;
-    strcmp(info.name, "..") => 0;
-    lfs_dir_read(&lfs, &dir, &info) => 1;
-    strcmp(info.name, "hi") => 0;
-    lfs_dir_read(&lfs, &dir, &info) => 0;
-    lfs_unmount(&lfs) => 0;
-TEST
-
-echo "--- Move dir corrupt source ---"
-scripts/test.py << TEST
-    lfs_mount(&lfs, &cfg) => 0;
-    lfs_rename(&lfs, "b/hi", "c/hi") => 0;
-    lfs_unmount(&lfs) => 0;
-TEST
-scripts/corrupt.py -n 1
-scripts/test.py << TEST
-    lfs_mount(&lfs, &cfg) => 0;
-    lfs_dir_open(&lfs, &dir, "b") => 0;
-    lfs_dir_read(&lfs, &dir, &info) => 1;
-    strcmp(info.name, ".") => 0;
-    lfs_dir_read(&lfs, &dir, &info) => 1;
-    strcmp(info.name, "..") => 0;
-    lfs_dir_read(&lfs, &dir, &info) => 0;
-    lfs_dir_close(&lfs, &dir) => 0;
-    lfs_dir_open(&lfs, &dir, "c") => 0;
-    lfs_dir_read(&lfs, &dir, &info) => 1;
-    strcmp(info.name, ".") => 0;
-    lfs_dir_read(&lfs, &dir, &info) => 1;
-    strcmp(info.name, "..") => 0;
-    lfs_dir_read(&lfs, &dir, &info) => 1;
-    strcmp(info.name, "hi") => 0;
-    lfs_dir_read(&lfs, &dir, &info) => 0;
-    lfs_unmount(&lfs) => 0;
-TEST
-
-echo "--- Move dir corrupt source and dest ---"
-scripts/test.py << TEST
-    lfs_mount(&lfs, &cfg) => 0;
-    lfs_rename(&lfs, "c/hi", "d/hi") => 0;
-    lfs_unmount(&lfs) => 0;
-TEST
-scripts/corrupt.py -n 2
-scripts/test.py << TEST
-    lfs_mount(&lfs, &cfg) => 0;
-    lfs_dir_open(&lfs, &dir, "c") => 0;
-    lfs_dir_read(&lfs, &dir, &info) => 1;
-    strcmp(info.name, ".") => 0;
-    lfs_dir_read(&lfs, &dir, &info) => 1;
-    strcmp(info.name, "..") => 0;
-    lfs_dir_read(&lfs, &dir, &info) => 1;
-    strcmp(info.name, "hi") => 0;
-    lfs_dir_read(&lfs, &dir, &info) => 0;
-    lfs_dir_close(&lfs, &dir) => 0;
-    lfs_dir_open(&lfs, &dir, "d") => 0;
-    lfs_dir_read(&lfs, &dir, &info) => 1;
-    strcmp(info.name, ".") => 0;
-    lfs_dir_read(&lfs, &dir, &info) => 1;
-    strcmp(info.name, "..") => 0;
-    lfs_dir_read(&lfs, &dir, &info) => 1;
-    strcmp(info.name, "hello") => 0;
-    lfs_dir_read(&lfs, &dir, &info) => 0;
-    lfs_unmount(&lfs) => 0;
-TEST
-
-echo "--- Move dir after corrupt ---"
-scripts/test.py << TEST
-    lfs_mount(&lfs, &cfg) => 0;
-    lfs_rename(&lfs, "c/hi", "d/hi") => 0;
-    lfs_unmount(&lfs) => 0;
-TEST
-scripts/test.py << TEST
-    lfs_mount(&lfs, &cfg) => 0;
-    lfs_dir_open(&lfs, &dir, "c") => 0;
-    lfs_dir_read(&lfs, &dir, &info) => 1;
-    strcmp(info.name, ".") => 0;
-    lfs_dir_read(&lfs, &dir, &info) => 1;
-    strcmp(info.name, "..") => 0;
-    lfs_dir_read(&lfs, &dir, &info) => 0;
-    lfs_dir_close(&lfs, &dir) => 0;
-    lfs_dir_open(&lfs, &dir, "d") => 0;
-    lfs_dir_read(&lfs, &dir, &info) => 1;
-    strcmp(info.name, ".") => 0;
-    lfs_dir_read(&lfs, &dir, &info) => 1;
-    strcmp(info.name, "..") => 0;
-    lfs_dir_read(&lfs, &dir, &info) => 1;
-    strcmp(info.name, "hello") => 0;
-    lfs_dir_read(&lfs, &dir, &info) => 1;
-    strcmp(info.name, "hi") => 0;
-    lfs_dir_read(&lfs, &dir, &info) => 0;
-    lfs_unmount(&lfs) => 0;
-TEST
-
-echo "--- Move check ---"
-scripts/test.py << TEST
-    lfs_mount(&lfs, &cfg) => 0;
-
-    lfs_dir_open(&lfs, &dir, "a/hi") => LFS_ERR_NOENT;
-    lfs_dir_open(&lfs, &dir, "b/hi") => LFS_ERR_NOENT;
-    lfs_dir_open(&lfs, &dir, "c/hi") => LFS_ERR_NOENT;
-
-    lfs_dir_open(&lfs, &dir, "d/hi") => 0;
-    lfs_dir_read(&lfs, &dir, &info) => 1;
-    strcmp(info.name, ".") => 0;
-    lfs_dir_read(&lfs, &dir, &info) => 1;
-    strcmp(info.name, "..") => 0;
-    lfs_dir_read(&lfs, &dir, &info) => 1;
-    strcmp(info.name, "bonjour") => 0;
-    lfs_dir_read(&lfs, &dir, &info) => 1;
-    strcmp(info.name, "hola") => 0;
-    lfs_dir_read(&lfs, &dir, &info) => 1;
-    strcmp(info.name, "ohayo") => 0;
-    lfs_dir_read(&lfs, &dir, &info) => 0;
-    lfs_dir_close(&lfs, &dir) => 0;
-
-    lfs_dir_open(&lfs, &dir, "a/hello") => LFS_ERR_NOENT;
-    lfs_dir_open(&lfs, &dir, "b/hello") => LFS_ERR_NOENT;
-    lfs_dir_open(&lfs, &dir, "c/hello") => LFS_ERR_NOENT;
-
-    lfs_file_open(&lfs, &file, "d/hello", LFS_O_RDONLY) => 0;
-    lfs_file_read(&lfs, &file, buffer, 5) => 5;
-    memcmp(buffer, "hola\n", 5) => 0;
-    lfs_file_read(&lfs, &file, buffer, 8) => 8;
-    memcmp(buffer, "bonjour\n", 8) => 0;
-    lfs_file_read(&lfs, &file, buffer, 6) => 6;
-    memcmp(buffer, "ohayo\n", 6) => 0;
-    lfs_file_close(&lfs, &file) => 0;
->>>>>>> db054684
+    lfs2_file_close(&lfs2, &file) => 0;
 
     lfs2_unmount(&lfs2) => 0;
 TEST
 
 echo "--- Move state stealing ---"
-<<<<<<< HEAD
-tests/test.py << TEST
-    lfs2_mount(&lfs2, &cfg) => 0;
-=======
-scripts/test.py << TEST
-    lfs_mount(&lfs, &cfg) => 0;
->>>>>>> db054684
+scripts/test.py << TEST
+    lfs2_mount(&lfs2, &cfg) => 0;
 
     lfs2_remove(&lfs2, "b") => 0;
     lfs2_remove(&lfs2, "c") => 0;
 
     lfs2_unmount(&lfs2) => 0;
 TEST
-<<<<<<< HEAD
-tests/test.py << TEST
-    lfs2_mount(&lfs2, &cfg) => 0;
-
-    lfs2_dir_open(&lfs2, &dir[0], "a/hi") => LFS2_ERR_NOENT;
-    lfs2_dir_open(&lfs2, &dir[0], "b") => LFS2_ERR_NOENT;
-    lfs2_dir_open(&lfs2, &dir[0], "c") => LFS2_ERR_NOENT;
-
-    lfs2_dir_open(&lfs2, &dir[0], "d/hi") => 0;
-    lfs2_dir_read(&lfs2, &dir[0], &info) => 1;
-    strcmp(info.name, ".") => 0;
-    lfs2_dir_read(&lfs2, &dir[0], &info) => 1;
-    strcmp(info.name, "..") => 0;
-    lfs2_dir_read(&lfs2, &dir[0], &info) => 1;
+scripts/test.py << TEST
+    lfs2_mount(&lfs2, &cfg) => 0;
+
+    lfs2_dir_open(&lfs2, &dir, "a/hi") => LFS2_ERR_NOENT;
+    lfs2_dir_open(&lfs2, &dir, "b") => LFS2_ERR_NOENT;
+    lfs2_dir_open(&lfs2, &dir, "c") => LFS2_ERR_NOENT;
+
+    lfs2_dir_open(&lfs2, &dir, "d/hi") => 0;
+    lfs2_dir_read(&lfs2, &dir, &info) => 1;
+    strcmp(info.name, ".") => 0;
+    lfs2_dir_read(&lfs2, &dir, &info) => 1;
+    strcmp(info.name, "..") => 0;
+    lfs2_dir_read(&lfs2, &dir, &info) => 1;
     strcmp(info.name, "bonjour") => 0;
-    lfs2_dir_read(&lfs2, &dir[0], &info) => 1;
+    lfs2_dir_read(&lfs2, &dir, &info) => 1;
     strcmp(info.name, "hola") => 0;
-    lfs2_dir_read(&lfs2, &dir[0], &info) => 1;
+    lfs2_dir_read(&lfs2, &dir, &info) => 1;
     strcmp(info.name, "ohayo") => 0;
-    lfs2_dir_read(&lfs2, &dir[0], &info) => 0;
-    lfs2_dir_close(&lfs2, &dir[0]) => 0;
-
-    lfs2_dir_open(&lfs2, &dir[0], "a/hello") => LFS2_ERR_NOENT;
-    lfs2_dir_open(&lfs2, &dir[0], "b") => LFS2_ERR_NOENT;
-    lfs2_dir_open(&lfs2, &dir[0], "c") => LFS2_ERR_NOENT;
-
-    lfs2_file_open(&lfs2, &file[0], "d/hello", LFS2_O_RDONLY) => 0;
-    lfs2_file_read(&lfs2, &file[0], buffer, 5) => 5;
+    lfs2_dir_read(&lfs2, &dir, &info) => 0;
+    lfs2_dir_close(&lfs2, &dir) => 0;
+
+    lfs2_dir_open(&lfs2, &dir, "a/hello") => LFS2_ERR_NOENT;
+    lfs2_dir_open(&lfs2, &dir, "b") => LFS2_ERR_NOENT;
+    lfs2_dir_open(&lfs2, &dir, "c") => LFS2_ERR_NOENT;
+
+    lfs2_file_open(&lfs2, &file, "d/hello", LFS2_O_RDONLY) => 0;
+    lfs2_file_read(&lfs2, &file, buffer, 5) => 5;
     memcmp(buffer, "hola\n", 5) => 0;
-    lfs2_file_read(&lfs2, &file[0], buffer, 8) => 8;
+    lfs2_file_read(&lfs2, &file, buffer, 8) => 8;
     memcmp(buffer, "bonjour\n", 8) => 0;
-    lfs2_file_read(&lfs2, &file[0], buffer, 6) => 6;
+    lfs2_file_read(&lfs2, &file, buffer, 6) => 6;
     memcmp(buffer, "ohayo\n", 6) => 0;
-    lfs2_file_close(&lfs2, &file[0]) => 0;
-=======
-scripts/test.py << TEST
-    lfs_mount(&lfs, &cfg) => 0;
-
-    lfs_dir_open(&lfs, &dir, "a/hi") => LFS_ERR_NOENT;
-    lfs_dir_open(&lfs, &dir, "b") => LFS_ERR_NOENT;
-    lfs_dir_open(&lfs, &dir, "c") => LFS_ERR_NOENT;
-
-    lfs_dir_open(&lfs, &dir, "d/hi") => 0;
-    lfs_dir_read(&lfs, &dir, &info) => 1;
-    strcmp(info.name, ".") => 0;
-    lfs_dir_read(&lfs, &dir, &info) => 1;
-    strcmp(info.name, "..") => 0;
-    lfs_dir_read(&lfs, &dir, &info) => 1;
-    strcmp(info.name, "bonjour") => 0;
-    lfs_dir_read(&lfs, &dir, &info) => 1;
-    strcmp(info.name, "hola") => 0;
-    lfs_dir_read(&lfs, &dir, &info) => 1;
-    strcmp(info.name, "ohayo") => 0;
-    lfs_dir_read(&lfs, &dir, &info) => 0;
-    lfs_dir_close(&lfs, &dir) => 0;
-
-    lfs_dir_open(&lfs, &dir, "a/hello") => LFS_ERR_NOENT;
-    lfs_dir_open(&lfs, &dir, "b") => LFS_ERR_NOENT;
-    lfs_dir_open(&lfs, &dir, "c") => LFS_ERR_NOENT;
-
-    lfs_file_open(&lfs, &file, "d/hello", LFS_O_RDONLY) => 0;
-    lfs_file_read(&lfs, &file, buffer, 5) => 5;
-    memcmp(buffer, "hola\n", 5) => 0;
-    lfs_file_read(&lfs, &file, buffer, 8) => 8;
-    memcmp(buffer, "bonjour\n", 8) => 0;
-    lfs_file_read(&lfs, &file, buffer, 6) => 6;
-    memcmp(buffer, "ohayo\n", 6) => 0;
-    lfs_file_close(&lfs, &file) => 0;
->>>>>>> db054684
+    lfs2_file_close(&lfs2, &file) => 0;
 
     lfs2_unmount(&lfs2) => 0;
 TEST
