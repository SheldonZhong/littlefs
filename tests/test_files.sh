#!/bin/bash
set -eu
export TEST_FILE=$0
trap 'export TEST_LINE=$LINENO' DEBUG

echo "=== File tests ==="

SMALLSIZE=32
MEDIUMSIZE=8192
LARGESIZE=262144

rm -rf blocks
<<<<<<< HEAD
tests/test.py << TEST
    lfs2_format(&lfs2, &cfg) => 0;
TEST

echo "--- Simple file test ---"
tests/test.py << TEST
    lfs2_mount(&lfs2, &cfg) => 0;
    lfs2_file_open(&lfs2, &file[0], "hello", LFS2_O_WRONLY | LFS2_O_CREAT) => 0;
    size = strlen("Hello World!\n");
    memcpy(wbuffer, "Hello World!\n", size);
    lfs2_file_write(&lfs2, &file[0], wbuffer, size) => size;
    lfs2_file_close(&lfs2, &file[0]) => 0;

    lfs2_file_open(&lfs2, &file[0], "hello", LFS2_O_RDONLY) => 0;
    size = strlen("Hello World!\n");
    lfs2_file_read(&lfs2, &file[0], rbuffer, size) => size;
    memcmp(rbuffer, wbuffer, size) => 0;
    lfs2_file_close(&lfs2, &file[0]) => 0;
    lfs2_unmount(&lfs2) => 0;
TEST

w_test() {
tests/test.py ${4:-} << TEST
    size = $1;
    lfs2_size_t chunk = 31;
    srand(0);
    lfs2_mount(&lfs2, &cfg) => 0;
    lfs2_file_open(&lfs2, &file[0], "$2",
        ${3:-LFS2_O_WRONLY | LFS2_O_CREAT | LFS2_O_TRUNC}) => 0;
    for (lfs2_size_t i = 0; i < size; i += chunk) {
=======
scripts/test.py << TEST
    lfs_format(&lfs, &cfg) => 0;
TEST

echo "--- Simple file test ---"
scripts/test.py << TEST
    lfs_mount(&lfs, &cfg) => 0;
    lfs_file_open(&lfs, &file, "hello", LFS_O_WRONLY | LFS_O_CREAT) => 0;
    lfs_size_t size = strlen("Hello World!\n");
    uint8_t wbuffer[1024];
    memcpy(wbuffer, "Hello World!\n", size);
    lfs_file_write(&lfs, &file, wbuffer, size) => size;
    lfs_file_close(&lfs, &file) => 0;

    lfs_file_open(&lfs, &file, "hello", LFS_O_RDONLY) => 0;
    size = strlen("Hello World!\n");
    uint8_t rbuffer[1024];
    lfs_file_read(&lfs, &file, rbuffer, size) => size;
    memcmp(rbuffer, wbuffer, size) => 0;
    lfs_file_close(&lfs, &file) => 0;
    lfs_unmount(&lfs) => 0;
TEST

w_test() {
scripts/test.py ${4:-} << TEST
    lfs_size_t size = $1;
    lfs_size_t chunk = 31;
    srand(0);
    lfs_mount(&lfs, &cfg) => 0;
    lfs_file_open(&lfs, &file, "$2",
        ${3:-LFS_O_WRONLY | LFS_O_CREAT | LFS_O_TRUNC}) => 0;
    for (lfs_size_t i = 0; i < size; i += chunk) {
>>>>>>> db054684
        chunk = (chunk < size - i) ? chunk : size - i;
        for (lfs2_size_t b = 0; b < chunk; b++) {
            buffer[b] = rand() & 0xff;
        }
<<<<<<< HEAD
        lfs2_file_write(&lfs2, &file[0], buffer, chunk) => chunk;
    }
    lfs2_file_close(&lfs2, &file[0]) => 0;
    lfs2_unmount(&lfs2) => 0;
=======
        lfs_file_write(&lfs, &file, buffer, chunk) => chunk;
    }
    lfs_file_close(&lfs, &file) => 0;
    lfs_unmount(&lfs) => 0;
>>>>>>> db054684
TEST
}

r_test() {
<<<<<<< HEAD
tests/test.py << TEST
    size = $1;
    lfs2_size_t chunk = 29;
=======
scripts/test.py << TEST
    lfs_size_t size = $1;
    lfs_size_t chunk = 29;
>>>>>>> db054684
    srand(0);
    lfs2_mount(&lfs2, &cfg) => 0;
    lfs2_stat(&lfs2, "$2", &info) => 0;
    info.type => LFS2_TYPE_REG;
    info.size => size;
<<<<<<< HEAD
    lfs2_file_open(&lfs2, &file[0], "$2", ${3:-LFS2_O_RDONLY}) => 0;
    for (lfs2_size_t i = 0; i < size; i += chunk) {
        chunk = (chunk < size - i) ? chunk : size - i;
        lfs2_file_read(&lfs2, &file[0], buffer, chunk) => chunk;
        for (lfs2_size_t b = 0; b < chunk && i+b < size; b++) {
            buffer[b] => rand() & 0xff;
        }
    }
    lfs2_file_close(&lfs2, &file[0]) => 0;
    lfs2_unmount(&lfs2) => 0;
=======
    lfs_file_open(&lfs, &file, "$2", ${3:-LFS_O_RDONLY}) => 0;
    for (lfs_size_t i = 0; i < size; i += chunk) {
        chunk = (chunk < size - i) ? chunk : size - i;
        lfs_file_read(&lfs, &file, buffer, chunk) => chunk;
        for (lfs_size_t b = 0; b < chunk && i+b < size; b++) {
            buffer[b] => rand() & 0xff;
        }
    }
    lfs_file_close(&lfs, &file) => 0;
    lfs_unmount(&lfs) => 0;
>>>>>>> db054684
TEST
}

echo "--- Small file test ---"
w_test $SMALLSIZE smallavacado
r_test $SMALLSIZE smallavacado

echo "--- Medium file test ---"
w_test $MEDIUMSIZE mediumavacado
r_test $MEDIUMSIZE mediumavacado

echo "--- Large file test ---"
w_test $LARGESIZE largeavacado
r_test $LARGESIZE largeavacado

echo "--- Zero file test ---"
w_test 0 noavacado
r_test 0 noavacado

echo "--- Truncate small test ---"
w_test $SMALLSIZE mediumavacado
r_test $SMALLSIZE mediumavacado
w_test $MEDIUMSIZE mediumavacado
r_test $MEDIUMSIZE mediumavacado

echo "--- Truncate zero test ---"
w_test $SMALLSIZE noavacado
r_test $SMALLSIZE noavacado
w_test 0 noavacado
r_test 0 noavacado

echo "--- Non-overlap check ---"
r_test $SMALLSIZE smallavacado
r_test $MEDIUMSIZE mediumavacado
r_test $LARGESIZE largeavacado
r_test 0 noavacado

echo "--- Dir check ---"
<<<<<<< HEAD
tests/test.py << TEST
    lfs2_mount(&lfs2, &cfg) => 0;
    lfs2_dir_open(&lfs2, &dir[0], "/") => 0;
    lfs2_dir_read(&lfs2, &dir[0], &info) => 1;
    lfs2_dir_read(&lfs2, &dir[0], &info) => 1;
    lfs2_dir_read(&lfs2, &dir[0], &info) => 1;
=======
scripts/test.py << TEST
    lfs_mount(&lfs, &cfg) => 0;
    lfs_dir_open(&lfs, &dir, "/") => 0;
    lfs_dir_read(&lfs, &dir, &info) => 1;
    lfs_dir_read(&lfs, &dir, &info) => 1;
    lfs_dir_read(&lfs, &dir, &info) => 1;
>>>>>>> db054684
    strcmp(info.name, "hello") => 0;
    info.type => LFS2_TYPE_REG;
    info.size => strlen("Hello World!\n");
<<<<<<< HEAD
    lfs2_dir_read(&lfs2, &dir[0], &info) => 1;
=======
    lfs_dir_read(&lfs, &dir, &info) => 1;
>>>>>>> db054684
    strcmp(info.name, "largeavacado") => 0;
    info.type => LFS2_TYPE_REG;
    info.size => $LARGESIZE;
<<<<<<< HEAD
    lfs2_dir_read(&lfs2, &dir[0], &info) => 1;
=======
    lfs_dir_read(&lfs, &dir, &info) => 1;
>>>>>>> db054684
    strcmp(info.name, "mediumavacado") => 0;
    info.type => LFS2_TYPE_REG;
    info.size => $MEDIUMSIZE;
<<<<<<< HEAD
    lfs2_dir_read(&lfs2, &dir[0], &info) => 1;
=======
    lfs_dir_read(&lfs, &dir, &info) => 1;
>>>>>>> db054684
    strcmp(info.name, "noavacado") => 0;
    info.type => LFS2_TYPE_REG;
    info.size => 0;
<<<<<<< HEAD
    lfs2_dir_read(&lfs2, &dir[0], &info) => 1;
=======
    lfs_dir_read(&lfs, &dir, &info) => 1;
>>>>>>> db054684
    strcmp(info.name, "smallavacado") => 0;
    info.type => LFS2_TYPE_REG;
    info.size => $SMALLSIZE;
<<<<<<< HEAD
    lfs2_dir_read(&lfs2, &dir[0], &info) => 0;
    lfs2_dir_close(&lfs2, &dir[0]) => 0;
    lfs2_unmount(&lfs2) => 0;
TEST

echo "--- Many file test ---"
tests/test.py << TEST
    lfs2_format(&lfs2, &cfg) => 0;
TEST
tests/test.py << TEST
    // Create 300 files of 6 bytes
    lfs2_mount(&lfs2, &cfg) => 0;
    lfs2_mkdir(&lfs2, "directory") => 0;
    for (unsigned i = 0; i < 300; i++) {
        snprintf((char*)buffer, sizeof(buffer), "file_%03d", i);
        lfs2_file_open(&lfs2, &file[0], (char*)buffer, LFS2_O_WRONLY | LFS2_O_CREAT) => 0;
        size = 6;
        memcpy(wbuffer, "Hello", size);
        lfs2_file_write(&lfs2, &file[0], wbuffer, size) => size;
        lfs2_file_close(&lfs2, &file[0]) => 0;
=======
    lfs_dir_read(&lfs, &dir, &info) => 0;
    lfs_dir_close(&lfs, &dir) => 0;
    lfs_unmount(&lfs) => 0;
TEST

echo "--- Many files test ---"
scripts/test.py << TEST
    lfs_format(&lfs, &cfg) => 0;
TEST
scripts/test.py << TEST
    // Create 300 files of 7 bytes
    lfs_mount(&lfs, &cfg) => 0;
    for (unsigned i = 0; i < 300; i++) {
        sprintf(path, "file_%03d", i);
        lfs_file_open(&lfs, &file, path,
                LFS_O_RDWR | LFS_O_CREAT | LFS_O_EXCL) => 0;
        lfs_size_t size = 7;
        uint8_t wbuffer[1024];
        uint8_t rbuffer[1024];
        snprintf((char*)wbuffer, size, "Hi %03d", i);
        lfs_file_write(&lfs, &file, wbuffer, size) => size;
        lfs_file_rewind(&lfs, &file) => 0;
        lfs_file_read(&lfs, &file, rbuffer, size) => size;
        memcmp(wbuffer, rbuffer, size) => 0;
        lfs_file_close(&lfs, &file) => 0;
    }
    lfs_unmount(&lfs) => 0;
TEST

echo "--- Many files with flush test ---"
scripts/test.py << TEST
    lfs_format(&lfs, &cfg) => 0;
TEST
scripts/test.py << TEST
    // Create 300 files of 7 bytes
    lfs_mount(&lfs, &cfg) => 0;
    for (unsigned i = 0; i < 300; i++) {
        sprintf(path, "file_%03d", i);
        lfs_file_open(&lfs, &file, path,
                LFS_O_WRONLY | LFS_O_CREAT | LFS_O_EXCL) => 0;
        lfs_size_t size = 7;
        uint8_t wbuffer[1024];
        uint8_t rbuffer[1024];
        snprintf((char*)wbuffer, size, "Hi %03d", i);
        lfs_file_write(&lfs, &file, wbuffer, size) => size;
        lfs_file_close(&lfs, &file) => 0;

        lfs_file_open(&lfs, &file, path, LFS_O_RDONLY) => 0;
        lfs_file_read(&lfs, &file, rbuffer, size) => size;
        memcmp(wbuffer, rbuffer, size) => 0;
        lfs_file_close(&lfs, &file) => 0;
    }
    lfs_unmount(&lfs) => 0;
TEST

echo "--- Many files with power cycle test ---"
scripts/test.py << TEST
    lfs_format(&lfs, &cfg) => 0;
TEST
scripts/test.py << TEST
    // Create 300 files of 7 bytes
    lfs_mount(&lfs, &cfg) => 0;
    for (unsigned i = 0; i < 300; i++) {
        sprintf(path, "file_%03d", i);
        lfs_file_open(&lfs, &file, path,
                LFS_O_WRONLY | LFS_O_CREAT | LFS_O_EXCL) => 0;
        lfs_size_t size = 7;
        uint8_t wbuffer[1024];
        uint8_t rbuffer[1024];
        snprintf((char*)wbuffer, size, "Hi %03d", i);
        lfs_file_write(&lfs, &file, wbuffer, size) => size;
        lfs_file_close(&lfs, &file) => 0;
        lfs_unmount(&lfs) => 0;

        lfs_mount(&lfs, &cfg) => 0;
        lfs_file_open(&lfs, &file, path, LFS_O_RDONLY) => 0;
        lfs_file_read(&lfs, &file, rbuffer, size) => size;
        memcmp(wbuffer, rbuffer, size) => 0;
        lfs_file_close(&lfs, &file) => 0;
>>>>>>> db054684
    }
    lfs2_unmount(&lfs2) => 0;
TEST

scripts/results.py<|MERGE_RESOLUTION|>--- conflicted
+++ resolved
@@ -10,127 +10,68 @@
 LARGESIZE=262144
 
 rm -rf blocks
-<<<<<<< HEAD
-tests/test.py << TEST
+scripts/test.py << TEST
     lfs2_format(&lfs2, &cfg) => 0;
 TEST
 
 echo "--- Simple file test ---"
-tests/test.py << TEST
-    lfs2_mount(&lfs2, &cfg) => 0;
-    lfs2_file_open(&lfs2, &file[0], "hello", LFS2_O_WRONLY | LFS2_O_CREAT) => 0;
+scripts/test.py << TEST
+    lfs2_mount(&lfs2, &cfg) => 0;
+    lfs2_file_open(&lfs2, &file, "hello", LFS2_O_WRONLY | LFS2_O_CREAT) => 0;
+    lfs2_size_t size = strlen("Hello World!\n");
+    uint8_t wbuffer[1024];
+    memcpy(wbuffer, "Hello World!\n", size);
+    lfs2_file_write(&lfs2, &file, wbuffer, size) => size;
+    lfs2_file_close(&lfs2, &file) => 0;
+
+    lfs2_file_open(&lfs2, &file, "hello", LFS2_O_RDONLY) => 0;
     size = strlen("Hello World!\n");
-    memcpy(wbuffer, "Hello World!\n", size);
-    lfs2_file_write(&lfs2, &file[0], wbuffer, size) => size;
-    lfs2_file_close(&lfs2, &file[0]) => 0;
-
-    lfs2_file_open(&lfs2, &file[0], "hello", LFS2_O_RDONLY) => 0;
-    size = strlen("Hello World!\n");
-    lfs2_file_read(&lfs2, &file[0], rbuffer, size) => size;
+    uint8_t rbuffer[1024];
+    lfs2_file_read(&lfs2, &file, rbuffer, size) => size;
     memcmp(rbuffer, wbuffer, size) => 0;
-    lfs2_file_close(&lfs2, &file[0]) => 0;
+    lfs2_file_close(&lfs2, &file) => 0;
     lfs2_unmount(&lfs2) => 0;
 TEST
 
 w_test() {
-tests/test.py ${4:-} << TEST
-    size = $1;
+scripts/test.py ${4:-} << TEST
+    lfs2_size_t size = $1;
     lfs2_size_t chunk = 31;
     srand(0);
     lfs2_mount(&lfs2, &cfg) => 0;
-    lfs2_file_open(&lfs2, &file[0], "$2",
+    lfs2_file_open(&lfs2, &file, "$2",
         ${3:-LFS2_O_WRONLY | LFS2_O_CREAT | LFS2_O_TRUNC}) => 0;
     for (lfs2_size_t i = 0; i < size; i += chunk) {
-=======
-scripts/test.py << TEST
-    lfs_format(&lfs, &cfg) => 0;
-TEST
-
-echo "--- Simple file test ---"
-scripts/test.py << TEST
-    lfs_mount(&lfs, &cfg) => 0;
-    lfs_file_open(&lfs, &file, "hello", LFS_O_WRONLY | LFS_O_CREAT) => 0;
-    lfs_size_t size = strlen("Hello World!\n");
-    uint8_t wbuffer[1024];
-    memcpy(wbuffer, "Hello World!\n", size);
-    lfs_file_write(&lfs, &file, wbuffer, size) => size;
-    lfs_file_close(&lfs, &file) => 0;
-
-    lfs_file_open(&lfs, &file, "hello", LFS_O_RDONLY) => 0;
-    size = strlen("Hello World!\n");
-    uint8_t rbuffer[1024];
-    lfs_file_read(&lfs, &file, rbuffer, size) => size;
-    memcmp(rbuffer, wbuffer, size) => 0;
-    lfs_file_close(&lfs, &file) => 0;
-    lfs_unmount(&lfs) => 0;
-TEST
-
-w_test() {
-scripts/test.py ${4:-} << TEST
-    lfs_size_t size = $1;
-    lfs_size_t chunk = 31;
-    srand(0);
-    lfs_mount(&lfs, &cfg) => 0;
-    lfs_file_open(&lfs, &file, "$2",
-        ${3:-LFS_O_WRONLY | LFS_O_CREAT | LFS_O_TRUNC}) => 0;
-    for (lfs_size_t i = 0; i < size; i += chunk) {
->>>>>>> db054684
         chunk = (chunk < size - i) ? chunk : size - i;
         for (lfs2_size_t b = 0; b < chunk; b++) {
             buffer[b] = rand() & 0xff;
         }
-<<<<<<< HEAD
-        lfs2_file_write(&lfs2, &file[0], buffer, chunk) => chunk;
-    }
-    lfs2_file_close(&lfs2, &file[0]) => 0;
-    lfs2_unmount(&lfs2) => 0;
-=======
-        lfs_file_write(&lfs, &file, buffer, chunk) => chunk;
-    }
-    lfs_file_close(&lfs, &file) => 0;
-    lfs_unmount(&lfs) => 0;
->>>>>>> db054684
+        lfs2_file_write(&lfs2, &file, buffer, chunk) => chunk;
+    }
+    lfs2_file_close(&lfs2, &file) => 0;
+    lfs2_unmount(&lfs2) => 0;
 TEST
 }
 
 r_test() {
-<<<<<<< HEAD
-tests/test.py << TEST
-    size = $1;
+scripts/test.py << TEST
+    lfs2_size_t size = $1;
     lfs2_size_t chunk = 29;
-=======
-scripts/test.py << TEST
-    lfs_size_t size = $1;
-    lfs_size_t chunk = 29;
->>>>>>> db054684
     srand(0);
     lfs2_mount(&lfs2, &cfg) => 0;
     lfs2_stat(&lfs2, "$2", &info) => 0;
     info.type => LFS2_TYPE_REG;
     info.size => size;
-<<<<<<< HEAD
-    lfs2_file_open(&lfs2, &file[0], "$2", ${3:-LFS2_O_RDONLY}) => 0;
+    lfs2_file_open(&lfs2, &file, "$2", ${3:-LFS2_O_RDONLY}) => 0;
     for (lfs2_size_t i = 0; i < size; i += chunk) {
         chunk = (chunk < size - i) ? chunk : size - i;
-        lfs2_file_read(&lfs2, &file[0], buffer, chunk) => chunk;
+        lfs2_file_read(&lfs2, &file, buffer, chunk) => chunk;
         for (lfs2_size_t b = 0; b < chunk && i+b < size; b++) {
             buffer[b] => rand() & 0xff;
         }
     }
-    lfs2_file_close(&lfs2, &file[0]) => 0;
-    lfs2_unmount(&lfs2) => 0;
-=======
-    lfs_file_open(&lfs, &file, "$2", ${3:-LFS_O_RDONLY}) => 0;
-    for (lfs_size_t i = 0; i < size; i += chunk) {
-        chunk = (chunk < size - i) ? chunk : size - i;
-        lfs_file_read(&lfs, &file, buffer, chunk) => chunk;
-        for (lfs_size_t b = 0; b < chunk && i+b < size; b++) {
-            buffer[b] => rand() & 0xff;
-        }
-    }
-    lfs_file_close(&lfs, &file) => 0;
-    lfs_unmount(&lfs) => 0;
->>>>>>> db054684
+    lfs2_file_close(&lfs2, &file) => 0;
+    lfs2_unmount(&lfs2) => 0;
 TEST
 }
 
@@ -169,158 +110,110 @@
 r_test 0 noavacado
 
 echo "--- Dir check ---"
-<<<<<<< HEAD
-tests/test.py << TEST
-    lfs2_mount(&lfs2, &cfg) => 0;
-    lfs2_dir_open(&lfs2, &dir[0], "/") => 0;
-    lfs2_dir_read(&lfs2, &dir[0], &info) => 1;
-    lfs2_dir_read(&lfs2, &dir[0], &info) => 1;
-    lfs2_dir_read(&lfs2, &dir[0], &info) => 1;
-=======
-scripts/test.py << TEST
-    lfs_mount(&lfs, &cfg) => 0;
-    lfs_dir_open(&lfs, &dir, "/") => 0;
-    lfs_dir_read(&lfs, &dir, &info) => 1;
-    lfs_dir_read(&lfs, &dir, &info) => 1;
-    lfs_dir_read(&lfs, &dir, &info) => 1;
->>>>>>> db054684
+scripts/test.py << TEST
+    lfs2_mount(&lfs2, &cfg) => 0;
+    lfs2_dir_open(&lfs2, &dir, "/") => 0;
+    lfs2_dir_read(&lfs2, &dir, &info) => 1;
+    lfs2_dir_read(&lfs2, &dir, &info) => 1;
+    lfs2_dir_read(&lfs2, &dir, &info) => 1;
     strcmp(info.name, "hello") => 0;
     info.type => LFS2_TYPE_REG;
     info.size => strlen("Hello World!\n");
-<<<<<<< HEAD
-    lfs2_dir_read(&lfs2, &dir[0], &info) => 1;
-=======
-    lfs_dir_read(&lfs, &dir, &info) => 1;
->>>>>>> db054684
+    lfs2_dir_read(&lfs2, &dir, &info) => 1;
     strcmp(info.name, "largeavacado") => 0;
     info.type => LFS2_TYPE_REG;
     info.size => $LARGESIZE;
-<<<<<<< HEAD
-    lfs2_dir_read(&lfs2, &dir[0], &info) => 1;
-=======
-    lfs_dir_read(&lfs, &dir, &info) => 1;
->>>>>>> db054684
+    lfs2_dir_read(&lfs2, &dir, &info) => 1;
     strcmp(info.name, "mediumavacado") => 0;
     info.type => LFS2_TYPE_REG;
     info.size => $MEDIUMSIZE;
-<<<<<<< HEAD
-    lfs2_dir_read(&lfs2, &dir[0], &info) => 1;
-=======
-    lfs_dir_read(&lfs, &dir, &info) => 1;
->>>>>>> db054684
+    lfs2_dir_read(&lfs2, &dir, &info) => 1;
     strcmp(info.name, "noavacado") => 0;
     info.type => LFS2_TYPE_REG;
     info.size => 0;
-<<<<<<< HEAD
-    lfs2_dir_read(&lfs2, &dir[0], &info) => 1;
-=======
-    lfs_dir_read(&lfs, &dir, &info) => 1;
->>>>>>> db054684
+    lfs2_dir_read(&lfs2, &dir, &info) => 1;
     strcmp(info.name, "smallavacado") => 0;
     info.type => LFS2_TYPE_REG;
     info.size => $SMALLSIZE;
-<<<<<<< HEAD
-    lfs2_dir_read(&lfs2, &dir[0], &info) => 0;
-    lfs2_dir_close(&lfs2, &dir[0]) => 0;
-    lfs2_unmount(&lfs2) => 0;
-TEST
-
-echo "--- Many file test ---"
-tests/test.py << TEST
-    lfs2_format(&lfs2, &cfg) => 0;
-TEST
-tests/test.py << TEST
-    // Create 300 files of 6 bytes
-    lfs2_mount(&lfs2, &cfg) => 0;
-    lfs2_mkdir(&lfs2, "directory") => 0;
-    for (unsigned i = 0; i < 300; i++) {
-        snprintf((char*)buffer, sizeof(buffer), "file_%03d", i);
-        lfs2_file_open(&lfs2, &file[0], (char*)buffer, LFS2_O_WRONLY | LFS2_O_CREAT) => 0;
-        size = 6;
-        memcpy(wbuffer, "Hello", size);
-        lfs2_file_write(&lfs2, &file[0], wbuffer, size) => size;
-        lfs2_file_close(&lfs2, &file[0]) => 0;
-=======
-    lfs_dir_read(&lfs, &dir, &info) => 0;
-    lfs_dir_close(&lfs, &dir) => 0;
-    lfs_unmount(&lfs) => 0;
+    lfs2_dir_read(&lfs2, &dir, &info) => 0;
+    lfs2_dir_close(&lfs2, &dir) => 0;
+    lfs2_unmount(&lfs2) => 0;
 TEST
 
 echo "--- Many files test ---"
 scripts/test.py << TEST
-    lfs_format(&lfs, &cfg) => 0;
+    lfs2_format(&lfs2, &cfg) => 0;
 TEST
 scripts/test.py << TEST
     // Create 300 files of 7 bytes
-    lfs_mount(&lfs, &cfg) => 0;
+    lfs2_mount(&lfs2, &cfg) => 0;
     for (unsigned i = 0; i < 300; i++) {
         sprintf(path, "file_%03d", i);
-        lfs_file_open(&lfs, &file, path,
-                LFS_O_RDWR | LFS_O_CREAT | LFS_O_EXCL) => 0;
-        lfs_size_t size = 7;
+        lfs2_file_open(&lfs2, &file, path,
+                LFS2_O_RDWR | LFS2_O_CREAT | LFS2_O_EXCL) => 0;
+        lfs2_size_t size = 7;
         uint8_t wbuffer[1024];
         uint8_t rbuffer[1024];
         snprintf((char*)wbuffer, size, "Hi %03d", i);
-        lfs_file_write(&lfs, &file, wbuffer, size) => size;
-        lfs_file_rewind(&lfs, &file) => 0;
-        lfs_file_read(&lfs, &file, rbuffer, size) => size;
+        lfs2_file_write(&lfs2, &file, wbuffer, size) => size;
+        lfs2_file_rewind(&lfs2, &file) => 0;
+        lfs2_file_read(&lfs2, &file, rbuffer, size) => size;
         memcmp(wbuffer, rbuffer, size) => 0;
-        lfs_file_close(&lfs, &file) => 0;
-    }
-    lfs_unmount(&lfs) => 0;
+        lfs2_file_close(&lfs2, &file) => 0;
+    }
+    lfs2_unmount(&lfs2) => 0;
 TEST
 
 echo "--- Many files with flush test ---"
 scripts/test.py << TEST
-    lfs_format(&lfs, &cfg) => 0;
+    lfs2_format(&lfs2, &cfg) => 0;
 TEST
 scripts/test.py << TEST
     // Create 300 files of 7 bytes
-    lfs_mount(&lfs, &cfg) => 0;
+    lfs2_mount(&lfs2, &cfg) => 0;
     for (unsigned i = 0; i < 300; i++) {
         sprintf(path, "file_%03d", i);
-        lfs_file_open(&lfs, &file, path,
-                LFS_O_WRONLY | LFS_O_CREAT | LFS_O_EXCL) => 0;
-        lfs_size_t size = 7;
+        lfs2_file_open(&lfs2, &file, path,
+                LFS2_O_WRONLY | LFS2_O_CREAT | LFS2_O_EXCL) => 0;
+        lfs2_size_t size = 7;
         uint8_t wbuffer[1024];
         uint8_t rbuffer[1024];
         snprintf((char*)wbuffer, size, "Hi %03d", i);
-        lfs_file_write(&lfs, &file, wbuffer, size) => size;
-        lfs_file_close(&lfs, &file) => 0;
-
-        lfs_file_open(&lfs, &file, path, LFS_O_RDONLY) => 0;
-        lfs_file_read(&lfs, &file, rbuffer, size) => size;
+        lfs2_file_write(&lfs2, &file, wbuffer, size) => size;
+        lfs2_file_close(&lfs2, &file) => 0;
+
+        lfs2_file_open(&lfs2, &file, path, LFS2_O_RDONLY) => 0;
+        lfs2_file_read(&lfs2, &file, rbuffer, size) => size;
         memcmp(wbuffer, rbuffer, size) => 0;
-        lfs_file_close(&lfs, &file) => 0;
-    }
-    lfs_unmount(&lfs) => 0;
+        lfs2_file_close(&lfs2, &file) => 0;
+    }
+    lfs2_unmount(&lfs2) => 0;
 TEST
 
 echo "--- Many files with power cycle test ---"
 scripts/test.py << TEST
-    lfs_format(&lfs, &cfg) => 0;
+    lfs2_format(&lfs2, &cfg) => 0;
 TEST
 scripts/test.py << TEST
     // Create 300 files of 7 bytes
-    lfs_mount(&lfs, &cfg) => 0;
+    lfs2_mount(&lfs2, &cfg) => 0;
     for (unsigned i = 0; i < 300; i++) {
         sprintf(path, "file_%03d", i);
-        lfs_file_open(&lfs, &file, path,
-                LFS_O_WRONLY | LFS_O_CREAT | LFS_O_EXCL) => 0;
-        lfs_size_t size = 7;
+        lfs2_file_open(&lfs2, &file, path,
+                LFS2_O_WRONLY | LFS2_O_CREAT | LFS2_O_EXCL) => 0;
+        lfs2_size_t size = 7;
         uint8_t wbuffer[1024];
         uint8_t rbuffer[1024];
         snprintf((char*)wbuffer, size, "Hi %03d", i);
-        lfs_file_write(&lfs, &file, wbuffer, size) => size;
-        lfs_file_close(&lfs, &file) => 0;
-        lfs_unmount(&lfs) => 0;
-
-        lfs_mount(&lfs, &cfg) => 0;
-        lfs_file_open(&lfs, &file, path, LFS_O_RDONLY) => 0;
-        lfs_file_read(&lfs, &file, rbuffer, size) => size;
+        lfs2_file_write(&lfs2, &file, wbuffer, size) => size;
+        lfs2_file_close(&lfs2, &file) => 0;
+        lfs2_unmount(&lfs2) => 0;
+
+        lfs2_mount(&lfs2, &cfg) => 0;
+        lfs2_file_open(&lfs2, &file, path, LFS2_O_RDONLY) => 0;
+        lfs2_file_read(&lfs2, &file, rbuffer, size) => size;
         memcmp(wbuffer, rbuffer, size) => 0;
-        lfs_file_close(&lfs, &file) => 0;
->>>>>>> db054684
+        lfs2_file_close(&lfs2, &file) => 0;
     }
     lfs2_unmount(&lfs2) => 0;
 TEST
