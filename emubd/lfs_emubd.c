/*
 * Block device emulated on standard files
 *
 * Copyright (c) 2017, Arm Limited. All rights reserved.
 * SPDX-License-Identifier: BSD-3-Clause
 */
#include "emubd/lfs_emubd.h"

#include <errno.h>
#include <string.h>
#include <stdlib.h>
#include <stdio.h>
#include <limits.h>
#include <dirent.h>
#include <sys/stat.h>
#include <unistd.h>
#include <assert.h>
#include <stdbool.h>
#include <inttypes.h>


// Emulated block device utils
static inline void lfs_emubd_tole32(lfs_emubd_t *emu) {
    emu->cfg.read_size     = lfs_tole32(emu->cfg.read_size);
    emu->cfg.prog_size     = lfs_tole32(emu->cfg.prog_size);
    emu->cfg.block_size    = lfs_tole32(emu->cfg.block_size);
    emu->cfg.block_count   = lfs_tole32(emu->cfg.block_count);

    emu->stats.read_count  = lfs_tole32(emu->stats.read_count);
    emu->stats.prog_count  = lfs_tole32(emu->stats.prog_count);
    emu->stats.erase_count = lfs_tole32(emu->stats.erase_count);

    for (int i = 0; i < sizeof(emu->history.blocks) /
            sizeof(emu->history.blocks[0]); i++) {
        emu->history.blocks[i] = lfs_tole32(emu->history.blocks[i]);
    }
}

static inline void lfs_emubd_fromle32(lfs_emubd_t *emu) {
    emu->cfg.read_size     = lfs_fromle32(emu->cfg.read_size);
    emu->cfg.prog_size     = lfs_fromle32(emu->cfg.prog_size);
    emu->cfg.block_size    = lfs_fromle32(emu->cfg.block_size);
    emu->cfg.block_count   = lfs_fromle32(emu->cfg.block_count);

    emu->stats.read_count  = lfs_fromle32(emu->stats.read_count);
    emu->stats.prog_count  = lfs_fromle32(emu->stats.prog_count);
    emu->stats.erase_count = lfs_fromle32(emu->stats.erase_count);

    for (int i = 0; i < sizeof(emu->history.blocks) /
            sizeof(emu->history.blocks[0]); i++) {
        emu->history.blocks[i] = lfs_fromle32(emu->history.blocks[i]);
    }
}


// Block device emulated on existing filesystem
int lfs_emubd_create(const struct lfs_config *cfg, const char *path) {
    lfs_emubd_t *emu = cfg->context;
    emu->cfg.read_size   = cfg->read_size;
    emu->cfg.prog_size   = cfg->prog_size;
    emu->cfg.block_size  = cfg->block_size;
    emu->cfg.block_count = cfg->block_count;

    // Allocate buffer for creating children files
    size_t pathlen = strlen(path);
    emu->path = malloc(pathlen + 1 + LFS_NAME_MAX + 1);
    if (!emu->path) {
        return -ENOMEM;
    }

    strcpy(emu->path, path);
    emu->path[pathlen] = '/';
    emu->child = &emu->path[pathlen+1];
    memset(emu->child, '\0', LFS_NAME_MAX+1);

    // Create directory if it doesn't exist
    int err = mkdir(path, 0777);
    if (err && errno != EEXIST) {
        return -errno;
    }

    // Load stats to continue incrementing
<<<<<<< HEAD
    snprintf(emu->child, LFS_NAME_MAX, ".stats");
    FILE *f = fopen(emu->path, "r");
    if (!f) {
        memset(&emu->stats, 0, sizeof(emu->stats));
    } else {
        size_t res = fread(&emu->stats, sizeof(emu->stats), 1, f);
        lfs_emubd_fromle32(emu);
        if (res < 1) {
            return -errno;
        }

        err = fclose(f);
        if (err) {
            return -errno;
        }
    }

    // Load history
    snprintf(emu->child, LFS_NAME_MAX, ".history");
    f = fopen(emu->path, "r");
    if (!f) {
        memset(&emu->history, 0, sizeof(emu->history));
    } else {
        size_t res = fread(&emu->history, sizeof(emu->history), 1, f);
        lfs_emubd_fromle32(emu);
        if (res < 1) {
            return -errno;
        }

=======
    snprintf(emu->child, LFS_NAME_MAX, "stats");

    FILE *f = fopen(emu->path, "r");
    if (!f && errno != ENOENT) {
        return -errno;
    }

    if (errno == ENOENT) {
        memset(&emu->stats, 0x0, sizeof(emu->stats));
    } else {
        size_t res = fread(&emu->stats, sizeof(emu->stats), 1, f);
        if (res < 1) {
            return -errno;
        }

>>>>>>> ec4d8b68
        err = fclose(f);
        if (err) {
            return -errno;
        }
    }

    return 0;
}

void lfs_emubd_destroy(const struct lfs_config *cfg) {
    lfs_emubd_sync(cfg);

    lfs_emubd_t *emu = cfg->context;
    free(emu->path);
}

int lfs_emubd_read(const struct lfs_config *cfg, lfs_block_t block,
        lfs_off_t off, void *buffer, lfs_size_t size) {
    lfs_emubd_t *emu = cfg->context;
    uint8_t *data = buffer;

    // Check if read is valid
    assert(off  % cfg->read_size == 0);
    assert(size % cfg->read_size == 0);
    assert(block < cfg->block_count);

    // Zero out buffer for debugging
    memset(data, 0, size);

    // Read data
    snprintf(emu->child, LFS_NAME_MAX, "%" PRIx32, block);

    FILE *f = fopen(emu->path, "rb");
    if (!f && errno != ENOENT) {
        return -errno;
    }

    if (f) {
        int err = fseek(f, off, SEEK_SET);
        if (err) {
            return -errno;
        }

        size_t res = fread(data, 1, size, f);
        if (res < size && !feof(f)) {
            return -errno;
        }

        err = fclose(f);
        if (err) {
            return -errno;
        }
    }

    emu->stats.read_count += 1;
    return 0;
}

int lfs_emubd_prog(const struct lfs_config *cfg, lfs_block_t block,
        lfs_off_t off, const void *buffer, lfs_size_t size) {
    lfs_emubd_t *emu = cfg->context;
    const uint8_t *data = buffer;

    // Check if write is valid
    assert(off  % cfg->prog_size == 0);
    assert(size % cfg->prog_size == 0);
    assert(block < cfg->block_count);

    // Program data
    snprintf(emu->child, LFS_NAME_MAX, "%" PRIx32, block);

    FILE *f = fopen(emu->path, "r+b");
    if (!f) {
        return (errno == EACCES) ? 0 : -errno;
    }

    // Check that file was erased
    assert(f);

    int err = fseek(f, off, SEEK_SET);
    if (err) {
        return -errno;
    }

    size_t res = fwrite(data, 1, size, f);
    if (res < size) {
        return -errno;
    }

    err = fseek(f, off, SEEK_SET);
    if (err) {
        return -errno;
    }

    uint8_t dat;
    res = fread(&dat, 1, 1, f);
    if (res < 1) {
        return -errno;
    }

    err = fclose(f);
    if (err) {
        return -errno;
    }

    // update history and stats
    if (block != emu->history.blocks[0]) {
        memcpy(&emu->history.blocks[1], &emu->history.blocks[0],
                sizeof(emu->history) - sizeof(emu->history.blocks[0]));
        emu->history.blocks[0] = block;
    }

    emu->stats.prog_count += 1;
    return 0;
}

int lfs_emubd_erase(const struct lfs_config *cfg, lfs_block_t block) {
    lfs_emubd_t *emu = cfg->context;

    // Check if erase is valid
    assert(block < cfg->block_count);

    // Erase the block
    snprintf(emu->child, LFS_NAME_MAX, "%" PRIx32, block);
    struct stat st;
    int err = stat(emu->path, &st);
    if (err && errno != ENOENT) {
        return -errno;
    }

    if (!err && S_ISREG(st.st_mode) && (S_IWUSR & st.st_mode)) {
        err = unlink(emu->path);
        if (err) {
            return -errno;
        }
    }

    if (err || (S_ISREG(st.st_mode) && (S_IWUSR & st.st_mode))) {
        FILE *f = fopen(emu->path, "w");
        if (!f) {
            return -errno;
        }

        err = fclose(f);
        if (err) {
            return -errno;
        }
    }

    emu->stats.erase_count += 1;
    return 0;
}

int lfs_emubd_sync(const struct lfs_config *cfg) {
    lfs_emubd_t *emu = cfg->context;

    // Just write out info/stats for later lookup
    snprintf(emu->child, LFS_NAME_MAX, ".config");
    FILE *f = fopen(emu->path, "w");
    if (!f) {
        return -errno;
    }

    lfs_emubd_tole32(emu);
    size_t res = fwrite(&emu->cfg, sizeof(emu->cfg), 1, f);
    lfs_emubd_fromle32(emu);
    if (res < 1) {
        return -errno;
    }

    int err = fclose(f);
    if (err) {
        return -errno;
    }

    snprintf(emu->child, LFS_NAME_MAX, ".stats");
    f = fopen(emu->path, "w");
    if (!f) {
        return -errno;
    }

    lfs_emubd_tole32(emu);
    res = fwrite(&emu->stats, sizeof(emu->stats), 1, f);
    lfs_emubd_fromle32(emu);
    if (res < 1) {
        return -errno;
    }

    err = fclose(f);
    if (err) {
        return -errno;
    }

    snprintf(emu->child, LFS_NAME_MAX, ".history");
    f = fopen(emu->path, "w");
    if (!f) {
        return -errno;
    }

    lfs_emubd_tole32(emu);
    res = fwrite(&emu->history, sizeof(emu->history), 1, f);
    lfs_emubd_fromle32(emu);
    if (res < 1) {
        return -errno;
    }

    err = fclose(f);
    if (err) {
        return -errno;
    }

    return 0;
}<|MERGE_RESOLUTION|>--- conflicted
+++ resolved
@@ -30,7 +30,7 @@
     emu->stats.prog_count  = lfs_tole32(emu->stats.prog_count);
     emu->stats.erase_count = lfs_tole32(emu->stats.erase_count);
 
-    for (int i = 0; i < sizeof(emu->history.blocks) /
+    for (unsigned i = 0; i < sizeof(emu->history.blocks) /
             sizeof(emu->history.blocks[0]); i++) {
         emu->history.blocks[i] = lfs_tole32(emu->history.blocks[i]);
     }
@@ -46,7 +46,7 @@
     emu->stats.prog_count  = lfs_fromle32(emu->stats.prog_count);
     emu->stats.erase_count = lfs_fromle32(emu->stats.erase_count);
 
-    for (int i = 0; i < sizeof(emu->history.blocks) /
+    for (unsigned i = 0; i < sizeof(emu->history.blocks) /
             sizeof(emu->history.blocks[0]); i++) {
         emu->history.blocks[i] = lfs_fromle32(emu->history.blocks[i]);
     }
@@ -80,7 +80,6 @@
     }
 
     // Load stats to continue incrementing
-<<<<<<< HEAD
     snprintf(emu->child, LFS_NAME_MAX, ".stats");
     FILE *f = fopen(emu->path, "r");
     if (!f) {
@@ -110,23 +109,6 @@
             return -errno;
         }
 
-=======
-    snprintf(emu->child, LFS_NAME_MAX, "stats");
-
-    FILE *f = fopen(emu->path, "r");
-    if (!f && errno != ENOENT) {
-        return -errno;
-    }
-
-    if (errno == ENOENT) {
-        memset(&emu->stats, 0x0, sizeof(emu->stats));
-    } else {
-        size_t res = fread(&emu->stats, sizeof(emu->stats), 1, f);
-        if (res < 1) {
-            return -errno;
-        }
-
->>>>>>> ec4d8b68
         err = fclose(f);
         if (err) {
             return -errno;
