--- conflicted
+++ resolved
@@ -37,64 +37,33 @@
 # common real-life geometries
 _: &test-nor
   # NOR flash: read/prog = 1 block = 4KiB
-  - make test TFLAGS+="-nrk -DLFS_READ_SIZE=1 -DLFS_BLOCK_SIZE=4096"
+  - make test TFLAGS+="-nrk -DLFS2_READ_SIZE=1 -DLFS2_BLOCK_SIZE=4096"
 _: &test-emmc
   # eMMC: read/prog = 512 block = 512
-  - make test TFLAGS+="-nrk -DLFS_READ_SIZE=512 -DLFS_BLOCK_SIZE=512"
+  - make test TFLAGS+="-nrk -DLFS2_READ_SIZE=512 -DLFS2_BLOCK_SIZE=512"
 _: &test-nand
   # NAND flash: read/prog = 4KiB block = 32KiB
-  - make test TFLAGS+="-nrk -DLFS_READ_SIZE=4096 -DLFS_BLOCK_SIZE=\(32*1024\)"
+  - make test TFLAGS+="-nrk -DLFS2_READ_SIZE=4096 -DLFS2_BLOCK_SIZE=\(32*1024\)"
 # other extreme geometries that are useful for testing various corner cases
 _: &test-no-intrinsics
-  - make test TFLAGS+="-nrk -DLFS_NO_INTRINSICS"
+  - make test TFLAGS+="-nrk -DLFS2_NO_INTRINSICS"
 _: &test-no-inline
-  - make test TFLAGS+="-nrk -DLFS_INLINE_MAX=0"
+  - make test TFLAGS+="-nrk -DLFS2_INLINE_MAX=0"
 _: &test-byte-writes
-  - make test TFLAGS+="-nrk -DLFS_READ_SIZE=1 -DLFS_CACHE_SIZE=1"
+  - make test TFLAGS+="-nrk -DLFS2_READ_SIZE=1 -DLFS2_CACHE_SIZE=1"
 _: &test-block-cycles
-  - make test TFLAGS+="-nrk -DLFS_BLOCK_CYCLES=1"
+  - make test TFLAGS+="-nrk -DLFS2_BLOCK_CYCLES=1"
 _: &test-odd-block-count
-  - make test TFLAGS+="-nrk -DLFS_BLOCK_COUNT=1023 -DLFS_LOOKAHEAD_SIZE=256"
+  - make test TFLAGS+="-nrk -DLFS2_BLOCK_COUNT=1023 -DLFS2_LOOKAHEAD_SIZE=256"
 _: &test-odd-block-size
-  - make test TFLAGS+="-nrk -DLFS_READ_SIZE=11 -DLFS_BLOCK_SIZE=704"
-
-<<<<<<< HEAD
-  # run tests
-  - make test QUIET=1
-
-  # run tests with a few different configurations
-  - make test QUIET=1 CFLAGS+="-DLFS2_READ_SIZE=1      -DLFS2_CACHE_SIZE=4"
-  - make test QUIET=1 CFLAGS+="-DLFS2_READ_SIZE=512    -DLFS2_CACHE_SIZE=512 -DLFS2_BLOCK_CYCLES=16"
-  - make test QUIET=1 CFLAGS+="-DLFS2_READ_SIZE=8      -DLFS2_CACHE_SIZE=16  -DLFS2_BLOCK_CYCLES=2"
-  - make test QUIET=1 CFLAGS+="-DLFS2_BLOCK_COUNT=1023 -DLFS2_LOOKAHEAD_SIZE=256"
-
-  - make clean test QUIET=1 CFLAGS+="-DLFS2_INLINE_MAX=0"
-  - make clean test QUIET=1 CFLAGS+="-DLFS2_EMUBD_ERASE_VALUE=0xff"
-  - make clean test QUIET=1 CFLAGS+="-DLFS2_NO_INTRINSICS"
-
-  # additional configurations that don't support all tests (this should be
-  # fixed but at the moment it is what it is)
-  - make test_files QUIET=1
-        CFLAGS+="-DLFS2_READ_SIZE=1 -DLFS2_BLOCK_SIZE=4096"
-  - make test_files QUIET=1
-        CFLAGS+="-DLFS2_READ_SIZE=\(2*1024\) -DLFS2_BLOCK_SIZE=\(64*1024\)"
-  - make test_files QUIET=1
-        CFLAGS+="-DLFS2_READ_SIZE=\(8*1024\) -DLFS2_BLOCK_SIZE=\(64*1024\)"
-  - make test_files QUIET=1
-        CFLAGS+="-DLFS2_READ_SIZE=11 -DLFS2_BLOCK_SIZE=704"
-
-  # compile and find the code size with the smallest configuration
-  - make clean size
-        OBJ="$(ls lfs2*.o | tr '\n' ' ')"
-        CFLAGS+="-DLFS2_NO_ASSERT -DLFS2_NO_DEBUG -DLFS2_NO_WARN -DLFS2_NO_ERROR"
-=======
+  - make test TFLAGS+="-nrk -DLFS2_READ_SIZE=11 -DLFS2_BLOCK_SIZE=704"
+
 # report size 
 _: &report-size
   # compile and find the code size with the smallest configuration
   - make -j1 clean size
-        OBJ="$(ls lfs*.c | sed 's/\.c/\.o/' | tr '\n' ' ')"
-        CFLAGS+="-DLFS_NO_ASSERT -DLFS_NO_DEBUG -DLFS_NO_WARN -DLFS_NO_ERROR"
->>>>>>> a049f131
+        OBJ="$(ls lfs2*.c | sed 's/\.c/\.o/' | tr '\n' ' ')"
+        CFLAGS+="-DLFS2_NO_ASSERT -DLFS2_NO_DEBUG -DLFS2_NO_WARN -DLFS2_NO_ERROR"
         | tee sizes
   # update status if we succeeded, compare with master if possible
   - |
@@ -263,13 +232,8 @@
       # self-host test
       - make -C littlefs-fuse
 
-<<<<<<< HEAD
-        - littlefs-fuse/lfs2 --format /dev/loop0
-        - littlefs-fuse/lfs2 /dev/loop0 mount
-=======
-      - littlefs-fuse/lfs --format /dev/loop0
-      - littlefs-fuse/lfs /dev/loop0 mount
->>>>>>> a049f131
+      - littlefs-fuse/lfs2 --format /dev/loop0
+      - littlefs-fuse/lfs2 /dev/loop0 mount
 
       - ls mount
       - mkdir mount/littlefs
@@ -296,11 +260,6 @@
       - rm -rf v2/littlefs/*
       - cp -r $(git ls-tree --name-only HEAD) v2/littlefs
 
-<<<<<<< HEAD
-        # run self-host test with v1
-        - v1/lfs2 --format /dev/loop0
-        - v1/lfs2 /dev/loop0 mount
-=======
       - mkdir mount
       - sudo chmod a+rw /dev/loop0
       - dd if=/dev/zero bs=512 count=128K of=disk
@@ -309,11 +268,10 @@
       # compile v1 and v2
       - make -C v1
       - make -C v2
->>>>>>> a049f131
 
       # run self-host test with v1
-      - v1/lfs --format /dev/loop0
-      - v1/lfs /dev/loop0 mount
+      - v1/lfs2 --format /dev/loop0
+      - v1/lfs2 /dev/loop0 mount
 
       - ls mount
       - mkdir mount/littlefs
@@ -323,100 +281,19 @@
       - ls -flh
       - make -B test
 
-<<<<<<< HEAD
-        - v2/lfs2 --migrate /dev/loop0
-        - v2/lfs2 /dev/loop0 mount
-=======
       # attempt to migrate
       - cd ../..
       - fusermount -u mount
->>>>>>> a049f131
-
-      - v2/lfs --migrate /dev/loop0
-      - v2/lfs /dev/loop0 mount
-
-<<<<<<< HEAD
-    # Automatically create releases
-    - stage: deploy
-      env:
-        - STAGE=deploy
-        - NAME=deploy
-      script:
-        - |
-          bash << 'SCRIPT'
-          set -ev
-          # Find version defined in lfs2.h
-          LFS2_VERSION=$(grep -ox '#define LFS2_VERSION .*' lfs2.h | cut -d ' ' -f3)
-          LFS2_VERSION_MAJOR=$((0xffff & ($LFS2_VERSION >> 16)))
-          LFS2_VERSION_MINOR=$((0xffff & ($LFS2_VERSION >>  0)))
-          # Grab latests patch from repo tags, default to 0, needs finagling
-          # to get past github's pagination api
-          PREV_URL=https://api.github.com/repos/$TRAVIS_REPO_SLUG/git/refs/tags/v$LFS2_VERSION_MAJOR.$LFS2_VERSION_MINOR.
-          PREV_URL=$(curl -u "$GEKY_BOT_RELEASES" "$PREV_URL" -I \
-              | sed -n '/^Link/{s/.*<\(.*\)>; rel="last"/\1/;p;q0};$q1' \
-              || echo $PREV_URL)
-          LFS2_VERSION_PATCH=$(curl -u "$GEKY_BOT_RELEASES" "$PREV_URL" \
-              | jq 'map(.ref | match("\\bv.*\\..*\\.(.*)$";"g")
-                  .captures[].string | tonumber) | max + 1' \
-              || echo 0)
-          # We have our new version
-          LFS2_VERSION="v$LFS2_VERSION_MAJOR.$LFS2_VERSION_MINOR.$LFS2_VERSION_PATCH"
-          echo "VERSION $LFS2_VERSION"
-          # Check that we're the most recent commit
-          CURRENT_COMMIT=$(curl -f -u "$GEKY_BOT_RELEASES" \
-              https://api.github.com/repos/$TRAVIS_REPO_SLUG/commits/master \
-              | jq -re '.sha')
-          [ "$TRAVIS_COMMIT" == "$CURRENT_COMMIT" ] || exit 0
-          # Create major branch
-          git branch v$LFS2_VERSION_MAJOR HEAD
-          # Create major prefix branch
-          git config user.name "geky bot"
-          git config user.email "bot@geky.net"
-          git fetch https://github.com/$TRAVIS_REPO_SLUG.git \
-              --depth=50 v$LFS2_VERSION_MAJOR-prefix || true
-          ./scripts/prefix.py lfs2$LFS2_VERSION_MAJOR
-          git branch v$LFS2_VERSION_MAJOR-prefix $( \
-              git commit-tree $(git write-tree) \
-                  $(git rev-parse --verify -q FETCH_HEAD | sed -e 's/^/-p /') \
-                  -p HEAD \
-                  -m "Generated v$LFS2_VERSION_MAJOR prefixes")
-          git reset --hard
-          # Update major version branches (vN and vN-prefix)
-          git push --atomic https://$GEKY_BOT_RELEASES@github.com/$TRAVIS_REPO_SLUG.git \
-              v$LFS2_VERSION_MAJOR \
-              v$LFS2_VERSION_MAJOR-prefix
-          # Build release notes
-          PREV=$(git tag --sort=-v:refname -l "v*" | head -1)
-          if [ ! -z "$PREV" ]
-          then
-              echo "PREV $PREV"
-              CHANGES=$(git log --oneline $PREV.. --grep='^Merge' --invert-grep)
-              printf "CHANGES\n%s\n\n" "$CHANGES"
-          fi
-          case ${GEKY_BOT_DRAFT:-minor} in
-              true)  DRAFT=true ;;
-              minor) DRAFT=$(jq -R 'endswith(".0")' <<< "$LFS2_VERSION") ;;
-              false) DRAFT=false ;;
-          esac
-          # Create the release and patch version tag (vN.N.N)
-          curl -f -u "$GEKY_BOT_RELEASES" -X POST \
-              https://api.github.com/repos/$TRAVIS_REPO_SLUG/releases \
-              -d "{
-                  \"tag_name\": \"$LFS2_VERSION\",
-                  \"name\": \"${LFS2_VERSION%.0}\",
-                  \"target_commitish\": \"$TRAVIS_COMMIT\",
-                  \"draft\": $DRAFT,
-                  \"body\": $(jq -sR '.' <<< "$CHANGES")
-              }" #"
-          SCRIPT
-=======
+
+      - v2/lfs2 --migrate /dev/loop0
+      - v2/lfs2 /dev/loop0 mount
+
       # run self-host test with v2 right where we left off
       - ls mount
       - cd mount/littlefs
       - stat .
       - ls -flh
       - make -B test
->>>>>>> a049f131
 
   # automatically create releases
   - stage: deploy
@@ -426,46 +303,46 @@
       - |
         bash << 'SCRIPT'
         set -ev
-        # Find version defined in lfs.h
-        LFS_VERSION=$(grep -ox '#define LFS_VERSION .*' lfs.h | cut -d ' ' -f3)
-        LFS_VERSION_MAJOR=$((0xffff & ($LFS_VERSION >> 16)))
-        LFS_VERSION_MINOR=$((0xffff & ($LFS_VERSION >>  0)))
+        # Find version defined in lfs2.h
+        LFS2_VERSION=$(grep -ox '#define LFS2_VERSION .*' lfs2.h | cut -d ' ' -f3)
+        LFS2_VERSION_MAJOR=$((0xffff & ($LFS2_VERSION >> 16)))
+        LFS2_VERSION_MINOR=$((0xffff & ($LFS2_VERSION >>  0)))
         # Grab latests patch from repo tags, default to 0, needs finagling
         # to get past github's pagination api
-        PREV_URL=https://api.github.com/repos/$TRAVIS_REPO_SLUG/git/refs/tags/v$LFS_VERSION_MAJOR.$LFS_VERSION_MINOR.
+        PREV_URL=https://api.github.com/repos/$TRAVIS_REPO_SLUG/git/refs/tags/v$LFS2_VERSION_MAJOR.$LFS2_VERSION_MINOR.
         PREV_URL=$(curl -u "$GEKY_BOT_RELEASES" "$PREV_URL" -I \
             | sed -n '/^Link/{s/.*<\(.*\)>; rel="last"/\1/;p;q0};$q1' \
             || echo $PREV_URL)
-        LFS_VERSION_PATCH=$(curl -u "$GEKY_BOT_RELEASES" "$PREV_URL" \
+        LFS2_VERSION_PATCH=$(curl -u "$GEKY_BOT_RELEASES" "$PREV_URL" \
             | jq 'map(.ref | match("\\bv.*\\..*\\.(.*)$";"g")
                 .captures[].string | tonumber) | max + 1' \
             || echo 0)
         # We have our new version
-        LFS_VERSION="v$LFS_VERSION_MAJOR.$LFS_VERSION_MINOR.$LFS_VERSION_PATCH"
-        echo "VERSION $LFS_VERSION"
+        LFS2_VERSION="v$LFS2_VERSION_MAJOR.$LFS2_VERSION_MINOR.$LFS2_VERSION_PATCH"
+        echo "VERSION $LFS2_VERSION"
         # Check that we're the most recent commit
         CURRENT_COMMIT=$(curl -f -u "$GEKY_BOT_RELEASES" \
             https://api.github.com/repos/$TRAVIS_REPO_SLUG/commits/master \
             | jq -re '.sha')
         [ "$TRAVIS_COMMIT" == "$CURRENT_COMMIT" ] || exit 0
         # Create major branch
-        git branch v$LFS_VERSION_MAJOR HEAD
+        git branch v$LFS2_VERSION_MAJOR HEAD
         # Create major prefix branch
         git config user.name "geky bot"
         git config user.email "bot@geky.net"
         git fetch https://github.com/$TRAVIS_REPO_SLUG.git \
-            --depth=50 v$LFS_VERSION_MAJOR-prefix || true
-        ./scripts/prefix.py lfs$LFS_VERSION_MAJOR
-        git branch v$LFS_VERSION_MAJOR-prefix $( \
+            --depth=50 v$LFS2_VERSION_MAJOR-prefix || true
+        ./scripts/prefix.py lfs2$LFS2_VERSION_MAJOR
+        git branch v$LFS2_VERSION_MAJOR-prefix $( \
             git commit-tree $(git write-tree) \
                 $(git rev-parse --verify -q FETCH_HEAD | sed -e 's/^/-p /') \
                 -p HEAD \
-                -m "Generated v$LFS_VERSION_MAJOR prefixes")
+                -m "Generated v$LFS2_VERSION_MAJOR prefixes")
         git reset --hard
         # Update major version branches (vN and vN-prefix)
         git push --atomic https://$GEKY_BOT_RELEASES@github.com/$TRAVIS_REPO_SLUG.git \
-            v$LFS_VERSION_MAJOR \
-            v$LFS_VERSION_MAJOR-prefix
+            v$LFS2_VERSION_MAJOR \
+            v$LFS2_VERSION_MAJOR-prefix
         # Build release notes
         PREV=$(git tag --sort=-v:refname -l "v*" | head -1)
         if [ ! -z "$PREV" ]
@@ -476,15 +353,15 @@
         fi
         case ${GEKY_BOT_DRAFT:-minor} in
             true)  DRAFT=true ;;
-            minor) DRAFT=$(jq -R 'endswith(".0")' <<< "$LFS_VERSION") ;;
+            minor) DRAFT=$(jq -R 'endswith(".0")' <<< "$LFS2_VERSION") ;;
             false) DRAFT=false ;;
         esac
         # Create the release and patch version tag (vN.N.N)
         curl -f -u "$GEKY_BOT_RELEASES" -X POST \
             https://api.github.com/repos/$TRAVIS_REPO_SLUG/releases \
             -d "{
-                \"tag_name\": \"$LFS_VERSION\",
-                \"name\": \"${LFS_VERSION%.0}\",
+                \"tag_name\": \"$LFS2_VERSION\",
+                \"name\": \"${LFS2_VERSION%.0}\",
                 \"target_commitish\": \"$TRAVIS_COMMIT\",
                 \"draft\": $DRAFT,
                 \"body\": $(jq -sR '.' <<< "$CHANGES")
